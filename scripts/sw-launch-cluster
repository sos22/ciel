#!/bin/bash

# defaults
KEY="sw-masterkey"
SWUSER="root"
SWROOT="/opt/skywriting"
VERBOSE=0
SKIPMASTER=0

# ---------------------------------------------
# option processing

while [ $# -gt 0 ]
do
  case $1
  in
    -v)
      VERBOSE=1
      shift 1
    ;;

    -i|-k)
      KEY=$2
      shift 2
    ;;

    -f)
      if [[ $2 = '--' ]]; then
         # STDIN input
         SOURCE=/dev/stdin
      else
         # Cluster definition file
         SOURCE=$2
      fi
      shift 2
    ;;
    
    -r|--swroot)
      SWROOT=$2
      shift 2
    ;;
    
    -u|--swuser)
      SWUSER=$2
      shift 2
    ;;
    
    -w|--wipejournal)
      WIPEJOURNAL=1
      shift 1
    ;;

    --skip-master)
      SKIPMASTER=1
      shift 1
    ;;

    -h|*)
      echo "usage: sw-launch-cluster [-f cluster-file|(-i|-k) key|-r swroot|-u swuser|-v]"
      echo "-f: the file listing the machines in the cluster, one per line."
      echo "    If '--' is passed, STDIN is assumed."
      echo "-i|-k: the private key to use for authentication to cluster machines"
      echo "       (defaults to 'sw-masterkey')"
      echo "-r|--swroot: the root directory of the remote Skywriting installation"
      echo "             (defaults to '/opt/skywriting')"
      echo "-u|--swuser: the user name of the Skywriting user on the cluster"
      echo "             (defaults to 'root')"
      echo "-v: verbose mode (don't surpress output from remote machines)"
      echo "-w|--wipejournal: wipe the job journal on the master before launching it"
      echo "--skip-master: do not restart the master (ignore the first line of input)"
      shift 1
      exit 0
    ;;
  esac
done

# ---------------------------------------------
# main script

I=0
cat $SOURCE | while myLine=`line`
do
    echo -n "Setting up instance $I "
    if [ "$I" -eq "0" ]; then
	echo "... as a master."
	if [[ ($VERBOSE -eq 1) && ($SKIPMASTER -eq 0) ]]; then
	    if [[ $WIPEJOURNAL -eq 1 ]]; then
		ssh -o StrictHostKeyChecking=no -f -i $KEY $SWUSER@$myLine "rm -rf $SWROOT/journal/*"
	    fi
	    ssh -o StrictHostKeyChecking=no -f -i $KEY $SWUSER@$myLine "export PYTHONPATH=$SWROOT/src/python/ ; export CLASSPATH=$SWROOT/src/java/JavaBindings.jar ; $SWROOT/scripts/sw-master -p 8000 -j $SWROOT/journal/ -b $SWROOT/store/ 2>&1 | tee $SWROOT/logs/master.log"
	elif [[ $SKIPMASTER -eq 0 ]]; then
	    if [[ $WIPEJOURNAL -eq 1 ]]; then
		ssh -o StrictHostKeyChecking=no -f -i $KEY $SWUSER@$myLine "rm -rf $SWROOT/journal/*"
	    fi
	    ssh -o StrictHostKeyChecking=no -f -i $KEY $SWUSER@$myLine "export PYTHONPATH=$SWROOT/src/python/ ; export CLASSPATH=$SWROOT/src/java/JavaBindings.jar ; $SWROOT/scripts/sw-master -p 8000 -j $SWROOT/journal/ -b $SWROOT/store/ 2>&1 2>$SWROOT/logs/master.log"
	fi
	MASTER=$myLine
    else
	echo "... as a worker for $MASTER"
	if [[ $VERBOSE -eq 1 ]]; then
	    ssh -o StrictHostKeyChecking=no -f -i $KEY $SWUSER@$myLine "export PYTHONPATH=$SWROOT/src/python/ ; export CLASSPATH=$SWROOT/src/java/JavaBindings.jar ; $SWROOT/scripts/sw-worker -m 'http://$MASTER:8000' -x -p 8001 -b $SWROOT/store/ 2>&1 | tee $SWROOT/logs/worker.log"
	else
<<<<<<< HEAD
	    ssh -o StrictHostKeyChecking=no -f -i $KEY $SWUSER@$myLine "export PYTHONPATH=$SWROOT/src/python/ ; export CLASSPATH=$SWROOT/src/java/JavaBindings.jar ; $SWROOT/scripts/sw-worker -m 'http://$MASTER:8000' -p 8001 -b $SWROOT/store/ 2>&1 2>$SWROOT/logs/worker.log"
=======
	    ssh -o StrictHostKeyChecking=no -f -i $KEY $SWUSER@$myLine "export PYTHONPATH=$SWROOT/src/python/ ; export CLASSPATH=$SWROOT/src/java/JavaBindings.jar ; $SWROOT/scripts/sw-worker -m 'http://$MASTER:8000' -x -p 8001 -b $SWROOT/store/ 2>&1 2>$SWROOT/logs/worker.log"
>>>>>>> 198affcd
	fi
    fi
    I=`expr $I + 1`
done

exit 0<|MERGE_RESOLUTION|>--- conflicted
+++ resolved
@@ -100,11 +100,7 @@
 	if [[ $VERBOSE -eq 1 ]]; then
 	    ssh -o StrictHostKeyChecking=no -f -i $KEY $SWUSER@$myLine "export PYTHONPATH=$SWROOT/src/python/ ; export CLASSPATH=$SWROOT/src/java/JavaBindings.jar ; $SWROOT/scripts/sw-worker -m 'http://$MASTER:8000' -x -p 8001 -b $SWROOT/store/ 2>&1 | tee $SWROOT/logs/worker.log"
 	else
-<<<<<<< HEAD
 	    ssh -o StrictHostKeyChecking=no -f -i $KEY $SWUSER@$myLine "export PYTHONPATH=$SWROOT/src/python/ ; export CLASSPATH=$SWROOT/src/java/JavaBindings.jar ; $SWROOT/scripts/sw-worker -m 'http://$MASTER:8000' -p 8001 -b $SWROOT/store/ 2>&1 2>$SWROOT/logs/worker.log"
-=======
-	    ssh -o StrictHostKeyChecking=no -f -i $KEY $SWUSER@$myLine "export PYTHONPATH=$SWROOT/src/python/ ; export CLASSPATH=$SWROOT/src/java/JavaBindings.jar ; $SWROOT/scripts/sw-worker -m 'http://$MASTER:8000' -x -p 8001 -b $SWROOT/store/ 2>&1 2>$SWROOT/logs/worker.log"
->>>>>>> 198affcd
 	fi
     fi
     I=`expr $I + 1`
