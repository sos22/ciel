--- conflicted
+++ resolved
@@ -80,13 +80,9 @@
       echo "-r|--swroot: the root directory of the remote Skywriting installation"
       echo "             (defaults to '/opt/skywriting')"
       echo "-u|--swuser: the user name of the Skywriting user on the cluster"
-<<<<<<< HEAD
-      echo "             (defaults to 'root'; use 'ec2' if running on EC2)"
-=======
       echo "             (defaults to 'root')"
       echo "-g|--gituser: the git user whose repo should be cloned"
       echo "             (defaults to 'mrry')"
->>>>>>> 48ddd0fc
       echo "-v: verbose mode (don't surpress output from remote machines)"
       shift 1
       exit 0
