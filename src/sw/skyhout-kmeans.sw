include "mapreduce";
//include "java";

<<<<<<< HEAD
function java(class_name, input_refs, argv, jar_refs, num_outputs) {
	 return spawn_exec("java", {"inputs" : input_refs, "class" : class_name, "lib" : jar_refs, "argv" : argv}, num_outputs);
=======
function java(class_name, input_refs, argv, jar_refs, num_outputs, sweetheart) {
   f = env["FOO"];
        return spawn_exec("java", {"inputs" : input_refs, "class" : class_name, "lib" : jar_refs, "argv" : argv, "foo" : f, "eager_fetch" : true, "make_sweetheart" : sweetheart}, num_outputs);
>>>>>>> e3c6d87d
}  

jar_lib = [package("skyhout"), package("mahout-core"), package("mahout-math"), package("mahout-coll"), 
	   package("logging"), package("slf4j-api"), package("slf4j-jcl"), package("uc-maths"), 
	   package("gson"), package("hadoop-core")];

function kmeans_iteration(data_chunks, old_clusters, convergenceDelta, num_reducers) {

	kmeans_map = function(input_chunk) {
		return java("skywriting.examples.skyhout.kmeans.KMeansMapTask",
		            [input_chunk, old_clusters],
		            [],
		            jar_lib,
		            num_reducers,
			    input_chunk);
	};
	
	kmeans_reduce = function(reduce_input) {
		result = java("skywriting.examples.skyhout.kmeans.KMeansReduceTask",
		            reduce_input + [old_clusters],
		            [convergenceDelta],
		            jar_lib,
		            2,
			    jar_lib);
		return {"cluster" : result[0], "converged" : *(result[1])}; 
	};
	
	new_clusters_and_decisions = mapreduce(data_chunks, kmeans_map, kmeans_reduce, num_reducers);

	new_clusters = [];

	converged = true;
	for (new_cluster_and_decision in new_clusters_and_decisions) {
		new_clusters += new_cluster_and_decision["cluster"];
		converged = converged && new_cluster_and_decision["converged"]; 
	} 

	return {"converged" : converged, "clusters" : new_clusters[0]};
}

input_vectors = *package("vector-input");

input_clusters = (*package("cluster-input"))[0];

convergence_delta = "0.00000001";

r = 1;
i = 0;

old_clusters = input_clusters;
converged = false;
while ((i < 5) && !converged) {
	result = kmeans_iteration(input_vectors, old_clusters, convergence_delta, r);
	converged = result["converged"];
	old_clusters = result["clusters"];
	i = i + 1; 
}

return old_clusters;<|MERGE_RESOLUTION|>--- conflicted
+++ resolved
@@ -1,14 +1,8 @@
 include "mapreduce";
 //include "java";
 
-<<<<<<< HEAD
-function java(class_name, input_refs, argv, jar_refs, num_outputs) {
-	 return spawn_exec("java", {"inputs" : input_refs, "class" : class_name, "lib" : jar_refs, "argv" : argv}, num_outputs);
-=======
 function java(class_name, input_refs, argv, jar_refs, num_outputs, sweetheart) {
-   f = env["FOO"];
-        return spawn_exec("java", {"inputs" : input_refs, "class" : class_name, "lib" : jar_refs, "argv" : argv, "foo" : f, "eager_fetch" : true, "make_sweetheart" : sweetheart}, num_outputs);
->>>>>>> e3c6d87d
+        return spawn_exec("java", {"inputs" : input_refs, "class" : class_name, "lib" : jar_refs, "argv" : argv, "eager_fetch" : true, "make_sweetheart" : sweetheart}, num_outputs);
 }  
 
 jar_lib = [package("skyhout"), package("mahout-core"), package("mahout-math"), package("mahout-coll"), 
@@ -32,7 +26,7 @@
 		            [convergenceDelta],
 		            jar_lib,
 		            2,
-			    jar_lib);
+			    []);
 		return {"cluster" : result[0], "converged" : *(result[1])}; 
 	};
 	
