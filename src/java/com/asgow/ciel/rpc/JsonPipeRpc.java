package com.asgow.ciel.rpc;

import java.io.DataInputStream;
import java.io.DataOutputStream;
import java.io.FileInputStream;
import java.io.FileOutputStream;
import java.io.IOException;
import java.io.InputStream;
import java.io.ObjectInputStream;
import java.io.ObjectStreamClass;
import java.net.URL;
import java.net.URLClassLoader;

import com.asgow.ciel.executor.Ciel;
import com.asgow.ciel.io.CielInputStream;
import com.asgow.ciel.references.Reference;
import com.asgow.ciel.references.WritableReference;
import com.asgow.ciel.tasks.FirstClassJavaTask;
import com.asgow.ciel.tasks.TaskInformation;
import com.google.gson.Gson;
import com.google.gson.JsonArray;
import com.google.gson.JsonElement;
import com.google.gson.JsonObject;
import com.google.gson.JsonParser;
import com.google.gson.JsonPrimitive;

public class JsonPipeRpc implements WorkerRpc {

	private final DataOutputStream toWorkerPipe;
	private final DataInputStream fromWorkerPipe;
	private final Gson gson;
	private final JsonParser jsonParser;
	
	private class UserObjectInputStream extends ObjectInputStream {
		
		public UserObjectInputStream(InputStream in) throws IOException {
			super(in);
		}
		
		@Override
		protected Class resolveClass(ObjectStreamClass desc) throws IOException,
			ClassNotFoundException {
			
			try {
				return Ciel.CLASSLOADER.loadClass(desc.getName());
			} catch (Exception e) {
				;
			}
			
			return super.resolveClass(desc);
		}
		
	}
	
	public JsonPipeRpc(String toWorkerPipeName, String fromWorkerPipeName) {
		try {
			this.toWorkerPipe = new DataOutputStream(new FileOutputStream(toWorkerPipeName));
			this.fromWorkerPipe = new DataInputStream(new FileInputStream(fromWorkerPipeName));
		} catch (IOException ioe) {
			throw new RuntimeException(ioe);
		}
		this.gson = new Gson();
		this.jsonParser = new JsonParser();
	}
	
	private void sendMessage(JsonPrimitive method, JsonElement args) {
		try {
			JsonArray message = new JsonArray();
			message.add(method);
			message.add(args);
			byte[] messageString = this.gson.toJson(message).getBytes();
			//System.err.println(new String(messageString));
			//System.err.println("Writing " + messageString.length + " bytes");
			this.toWorkerPipe.writeInt(messageString.length);
			this.toWorkerPipe.write(messageString);
		} catch (IOException ioe) {
			throw new RuntimeException(ioe);
		}
	}
	
	private JsonElement receiveMessage() {
		try {
			int responseLength = this.fromWorkerPipe.readInt();
			//System.err.println("Reading " + responseLength + " bytes");
			byte[] responseBuffer = new byte[responseLength];
			this.fromWorkerPipe.readFully(responseBuffer);
			String responseString = new String(responseBuffer);
			//System.out.println(responseString);
			return this.jsonParser.parse(responseString);
		} catch (IOException ioe) {
			throw new RuntimeException(ioe);
		}
	}
	
	private JsonElement sendReceiveMessage(JsonPrimitive method, JsonElement args) {
		this.sendMessage(method, args);
		return this.receiveMessage();
	}
	
	public static final JsonPrimitive OPEN_REF = new JsonPrimitive("open_ref");
	public static final JsonPrimitive OPEN_REF_ASYNC = new JsonPrimitive("open_ref_async");
	public static final JsonPrimitive CLOSE_STREAM = new JsonPrimitive("close_stream");
	public static final JsonPrimitive WAIT_STREAM = new JsonPrimitive("wait_stream");	
	public static final JsonPrimitive ALLOCATE_OUTPUT = new JsonPrimitive("allocate_output");
	public static final JsonPrimitive OPEN_OUTPUT = new JsonPrimitive("open_output");
	public static final JsonPrimitive EXIT = new JsonPrimitive("exit");
	public static final JsonPrimitive SPAWN = new JsonPrimitive("spawn");
	public static final JsonPrimitive TAIL_SPAWN = new JsonPrimitive("tail_spawn");
	public static final JsonPrimitive CLOSE_REF = new JsonPrimitive("close_ref");
	public static final JsonPrimitive CLOSE_OUTPUT = new JsonPrimitive("close_output");
	public static final JsonPrimitive BLOCK = new JsonPrimitive("block");
	public static final JsonPrimitive ERROR = new JsonPrimitive("error");
	public static final JsonPrimitive LOG = new JsonPrimitive("log");
	public static final JsonPrimitive PACKAGE_LOOKUP = new JsonPrimitive("package_lookup");
	
	@SuppressWarnings("unchecked")
	public FirstClassJavaTask getTask() throws ShutdownException {
		JsonArray initCommand = this.receiveMessage().getAsJsonArray();

		assert initCommand.size() == 2;
		String command_string = initCommand.get(0).getAsString();
		
		if(command_string.equals("die")) {
			String reason = initCommand.get(1).getAsJsonObject().get("reason").getAsString();
			throw new ShutdownException(reason);
		}
		
		assert command_string.equals("start_task");
		
		JsonObject task = initCommand.get(1).getAsJsonObject();
		
		try {
			JsonArray jarLib = task.get("jar_lib").getAsJsonArray();
			URL[] urls = new URL[jarLib.size()];
			Reference[] refJarLib = new Reference[jarLib.size()];
			
			for (int i = 0; i < urls.length; ++i) {
				refJarLib[i] = Reference.fromJson(jarLib.get(i).getAsJsonObject());
				urls[i] = new URL("file://" + this.getFilenameForReference(refJarLib[i]));
			}

			if (Ciel.CLASSLOADER == null) { 
				URLClassLoader urlcl = new URLClassLoader(urls);
				Ciel.CLASSLOADER = urlcl;
			} else {
				URLClassLoader urlcl = new URLClassLoader(urls, Ciel.CLASSLOADER);
				Ciel.CLASSLOADER = urlcl;
			}
			
			
			
			Ciel.jarLib = refJarLib;
			
			FirstClassJavaTask ret;
			
			if (task.has("args")) {
				JsonArray jsonArgs = task.get("args").getAsJsonArray();
				Ciel.args = new String[jsonArgs.size()];
				for (int i = 0; i < Ciel.args.length; ++i) {
					Ciel.args[i] = jsonArgs.get(i).getAsString();
				}
			} else {
				Ciel.args = new String[0];
			}
			
			if (task.has("object_ref")) {
				// This is an internally-created task.
				String contObjectFilename = this.getFilenameForReference(Reference.fromJson(task.get("object_ref").getAsJsonObject()));
				ObjectInputStream ois = new UserObjectInputStream(new FileInputStream(contObjectFilename));
				ret = (FirstClassJavaTask) ois.readObject();
			} else {
				assert task.has("class_name");
				// This is an externally-created task.
				String taskClassName = task.get("class_name").getAsString();
				Class taskClass = Ciel.CLASSLOADER.loadClass(taskClassName);
				ret = (FirstClassJavaTask) taskClass.newInstance();
			}
			
			return ret;
		
		} catch (Exception e) {
			e.printStackTrace();
			throw new RuntimeException(e);
		}
		
	}
	
	public void getFixedContinuationTask() {
		
		JsonArray initCommand = this.receiveMessage().getAsJsonArray();

		assert initCommand.size() == 2;
		String command_string = initCommand.get(0).getAsString();
		assert command_string.equals("start_task");
	
	}

	@Override
	public Reference closeNewObject(WritableReference wref) {
<<<<<<< HEAD
		//System.out.println("Close new output");
=======
>>>>>>> a5602283
		return closeOutput(wref.getIndex());
	}

	@Override
	public Reference closeOutput(int index) {
		JsonObject args = new JsonObject();
		args.add("index", new JsonPrimitive(index));
		JsonObject response = this.sendReceiveMessage(CLOSE_OUTPUT, args).getAsJsonArray().get(1).getAsJsonObject();
<<<<<<< HEAD
		//System.out.println("Close output " + index);
=======
>>>>>>> a5602283
		return Reference.fromJson(response.getAsJsonObject("ref"));
	}

	@Override
	public Reference closeOutput(int index, long final_size) {
		JsonObject args = new JsonObject();
		args.add("index", new JsonPrimitive(index));
		args.addProperty("size", final_size);
		JsonObject response = this.sendReceiveMessage(CLOSE_OUTPUT, args).getAsJsonArray().get(1).getAsJsonObject();
<<<<<<< HEAD
		//System.out.println("Close output " + index);
=======
>>>>>>> a5602283
		return Reference.fromJson(response.getAsJsonObject("ref"));
	}

	@Override
	public void error(String errorMessage) {
		JsonObject args = new JsonObject();
		args.add("report", new JsonPrimitive(errorMessage));
		this.sendMessage(ERROR, args);
	}

	@Override
	public void exit(boolean fixed) {
		JsonObject args = new JsonObject();
		if(fixed) {
			args.add("keep_process", new JsonPrimitive("must_keep"));
		}
		else {
			args.add("keep_process", new JsonPrimitive("may_keep"));
			args.add("soft_cache_keys", Ciel.softCache.getKeysAsJson());
		}
		this.sendMessage(EXIT, args);
	}

	@Override
	public String getFilenameForReference(Reference ref) {
		return this.getFilenameForReference(ref, false);
	}

	@Override
	public String getFilenameForReference(Reference ref, boolean makeSweetheart) {
		JsonObject args = new JsonObject();
		args.add("ref", ref.toJson());
		args.addProperty("make_sweetheart", makeSweetheart);
		JsonObject response = this.sendReceiveMessage(OPEN_REF, args).getAsJsonArray().get(1).getAsJsonObject();
		if (response.has("filename")) {
			return response.get("filename").getAsString();
		} else {
			throw new ReferenceUnavailableException(ref);
		}
	}
	
	@Override
	public InputStream getStreamForReference(Reference ref, int chunk_size, boolean sole_consumer, boolean make_sweetheart, boolean must_block) throws IOException {
		JsonObject args = new JsonObject();
		args.add("ref", ref.toJson());
		args.addProperty("chunk_size", chunk_size);
		args.addProperty("sole_consumer", sole_consumer);
		args.addProperty("make_sweetheart", make_sweetheart);
		args.addProperty("must_block", must_block);
		JsonObject response = this.sendReceiveMessage(OPEN_REF_ASYNC, args).getAsJsonArray().get(1).getAsJsonObject();
		JsonElement respError = response.get("error");
		if(respError != null) {
			throw new IOException("Failed to open " + ref + ": " + respError.getAsString());
		}
		return new CielInputStream(ref, chunk_size, response.get("filename").getAsString(), response.get("done").getAsBoolean(), response.get("blocking").getAsBoolean(), response.get("size").getAsInt());
		
	}
	
	@Override
	public InputStream getStreamForReference(Reference ref, int chunk_size) throws IOException {
		return getStreamForReference(ref, chunk_size, false, false, false);
	}
	
	@Override
	public InputStream getStreamForReference(Reference ref) throws IOException {
		// 64M chunks suit everybody... right?
		return getStreamForReference(ref, 1024*1024*64, false, false, false);
	}
	
	@Override
	public void closeAsyncInput(String id, int chunk_size) {
		JsonObject args = new JsonObject();
		args.addProperty("id", id);
		args.addProperty("chunk_size", chunk_size);
		this.sendMessage(CLOSE_STREAM, args);
	}
	
	@Override
	public WaitAsyncInputResponse waitAsyncInput(String refid, boolean eof, long bytes) {
		JsonObject args = new JsonObject();
		args.addProperty("id", refid);
		if(eof) {
			args.addProperty("eof", eof);
		}
		else {
			args.addProperty("bytes", bytes);
		}
		JsonObject response = this.sendReceiveMessage(WAIT_STREAM, args).getAsJsonArray().get(1).getAsJsonObject();
		int size = response.get("size").getAsInt();
		boolean done = response.get("done").getAsBoolean();
		boolean success = response.get("success").getAsBoolean();
		return new WaitAsyncInputResponse(size, done, success);
	}
	
	@Override
	public WritableReference getNewObjectFilename(String refPrefix) {
		JsonObject args = new JsonObject();
		args.add("prefix", new JsonPrimitive(refPrefix));
		
		JsonObject response = this.sendReceiveMessage(ALLOCATE_OUTPUT, args).getAsJsonArray().get(1).getAsJsonObject();
		int index = response.get("index").getAsInt();
		
		return this.getOutputFilename(index);
	}

	@Override
	public WritableReference getOutputFilename(int index, boolean may_stream, boolean may_pipe, boolean make_local_sweetheart) {
		JsonObject args = new JsonObject();
<<<<<<< HEAD
		//System.out.println("Open output " + index);
=======
>>>>>>> a5602283
		args.add("index", new JsonPrimitive(index));
		args.addProperty("may_stream", may_stream);
		args.addProperty("may_pipe", may_pipe);
		args.addProperty("make_local_sweetheart", make_local_sweetheart);
		JsonObject response = this.sendReceiveMessage(OPEN_OUTPUT, args).getAsJsonArray().get(1).getAsJsonObject();
		// !may_pipe indicates the writer only needs to specify the output size if this might be a pipe.
		// Otherwise we're certainly writing to a file, and Ciel can figure the size out for itself.
		return new WritableReference(response.get("filename").getAsString(), index, !may_pipe);
	}
	
	@Override
	public WritableReference getOutputFilename(int index) {
		return getOutputFilename(index, false, false, false);
	}

	@Override
	public Reference[] spawnTask(TaskInformation taskInfo) {
		JsonObject args = taskInfo.toJson();
		JsonArray response = this.sendReceiveMessage(SPAWN, args).getAsJsonArray().get(1).getAsJsonArray();
		Reference[] ret = new Reference[response.size()];
		int i = 0;
		for (JsonElement elem : response) {
			ret[i++] = Reference.fromJson(elem.getAsJsonObject());
		}
		return ret;
	}
	
	@Override
	public void tailSpawnTask(TaskInformation taskInfo) {
		JsonObject args = taskInfo.toJson();
		this.sendMessage(TAIL_SPAWN, args);
	}
	
	public void tailSpawnRaw(JsonElement args) {
		this.sendMessage(TAIL_SPAWN, args);
	}

	public void log(String logMessage) {
		JsonObject args = new JsonObject();
		args.add("message", new JsonPrimitive(logMessage));
		this.sendMessage(LOG, args);
	}
	
	public Reference packageLookup(String key) {
		JsonObject args = new JsonObject();
		args.add("key", new JsonPrimitive(key));
		JsonElement response = this.sendReceiveMessage(PACKAGE_LOOKUP, args).getAsJsonArray().get(1).getAsJsonObject();
		JsonElement value = response.getAsJsonObject().get("value");
		if (value == null) {
			return null;
		}
		Reference result = Reference.fromJson(value.getAsJsonObject());
		return result;
	}

	public Reference tryPackageLookup(String key) {
		JsonObject args = new JsonObject();
		args.add("key", new JsonPrimitive(key));
		JsonElement response = this.sendReceiveMessage(PACKAGE_LOOKUP, args).getAsJsonArray().get(1).getAsJsonObject().get("value");
		if (response.isJsonNull())
			return null;
		System.out.println(response);
		return Reference.fromJson(response.getAsJsonObject());
	}
	
}<|MERGE_RESOLUTION|>--- conflicted
+++ resolved
@@ -197,10 +197,6 @@
 
 	@Override
 	public Reference closeNewObject(WritableReference wref) {
-<<<<<<< HEAD
-		//System.out.println("Close new output");
-=======
->>>>>>> a5602283
 		return closeOutput(wref.getIndex());
 	}
 
@@ -209,10 +205,6 @@
 		JsonObject args = new JsonObject();
 		args.add("index", new JsonPrimitive(index));
 		JsonObject response = this.sendReceiveMessage(CLOSE_OUTPUT, args).getAsJsonArray().get(1).getAsJsonObject();
-<<<<<<< HEAD
-		//System.out.println("Close output " + index);
-=======
->>>>>>> a5602283
 		return Reference.fromJson(response.getAsJsonObject("ref"));
 	}
 
@@ -222,10 +214,6 @@
 		args.add("index", new JsonPrimitive(index));
 		args.addProperty("size", final_size);
 		JsonObject response = this.sendReceiveMessage(CLOSE_OUTPUT, args).getAsJsonArray().get(1).getAsJsonObject();
-<<<<<<< HEAD
-		//System.out.println("Close output " + index);
-=======
->>>>>>> a5602283
 		return Reference.fromJson(response.getAsJsonObject("ref"));
 	}
 
@@ -334,10 +322,6 @@
 	@Override
 	public WritableReference getOutputFilename(int index, boolean may_stream, boolean may_pipe, boolean make_local_sweetheart) {
 		JsonObject args = new JsonObject();
-<<<<<<< HEAD
-		//System.out.println("Open output " + index);
-=======
->>>>>>> a5602283
 		args.add("index", new JsonPrimitive(index));
 		args.addProperty("may_stream", may_stream);
 		args.addProperty("may_pipe", may_pipe);
