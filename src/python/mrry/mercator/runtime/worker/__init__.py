--- conflicted
+++ resolved
@@ -42,11 +42,7 @@
         self.port = port
         self.master_url = master_url
         self.master_proxy = MasterProxy(self, master_url)
-<<<<<<< HEAD
-        temp_dir = tempfile.mkdtemp(prefix='skywriting')
-=======
         temp_dir = tempfile.mkdtemp(prefix=os.getenv('TEMP', default='/tmp/sw-files-'))
->>>>>>> 54d3447c
         self.block_store = BlockStore(self.hostname, self.port, temp_dir, self.master_proxy)
         self.execution_features = ExecutionFeatures()
         self.task_executor = TaskExecutorPlugin(bus, self.block_store, self.master_proxy, self.execution_features, 1)
