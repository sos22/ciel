--- conflicted
+++ resolved
@@ -69,14 +69,9 @@
 
 class TaskPoolTask(Task):
     
-<<<<<<< HEAD
-    def __init__(self, task_id, parent_task, handler, inputs, dependencies, expected_outputs, save_continuation=False, continues_task=None, task_private=None, replay_uuids=None, select_group=None, select_result=None, state=TASK_CREATED, task_pool=None, job=None):
+    def __init__(self, task_id, parent_task, handler, inputs, dependencies, expected_outputs, save_continuation=False, continues_task=None, task_private=None, replay_uuids=None, select_group=None, select_result=None, state=TASK_CREATED, job=None):
         Task.__init__(self, task_id, parent_task, handler, inputs, dependencies, expected_outputs, save_continuation, continues_task, task_private, replay_uuids, select_group, select_result, state)
-=======
-    def __init__(self, task_id, parent_task, handler, inputs, dependencies, expected_outputs, save_continuation=False, continues_task=None, replay_uuids=None, select_group=None, select_result=None, state=TASK_CREATED, job=None):
-        Task.__init__(self, task_id, parent_task, handler, inputs, dependencies, expected_outputs, save_continuation, continues_task, replay_uuids, select_group, select_result, state)
->>>>>>> ed905b37
-        
+
         self.unfinished_input_streams = set()
 
         self._blocking_dict = {}
@@ -273,11 +268,8 @@
     
     state = TASK_CREATED
     
-<<<<<<< HEAD
-    return TaskPoolTask(task_id, parent_task, handler, inputs, dependencies, expected_outputs, save_continuation, continues_task, task_private, replay_uuids, select_group, select_result, state, task_pool)
-=======
-    return TaskPoolTask(task_id, parent_task, handler, inputs, dependencies, expected_outputs, save_continuation, continues_task, replay_uuids, select_group, select_result, state)
->>>>>>> ed905b37
+    return TaskPoolTask(task_id, parent_task, handler, inputs, dependencies, expected_outputs, save_continuation, continues_task, task_private, replay_uuids, select_group, select_result, state)
+
 #
 #class Task:
 #    
