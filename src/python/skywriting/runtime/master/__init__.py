# Copyright (c) 2010 Derek Murray <derek.murray@cl.cam.ac.uk>
#
# Permission to use, copy, modify, and distribute this software for any
# purpose with or without fee is hereby granted, provided that the above
# copyright notice and this permission notice appear in all copies.
#
# THE SOFTWARE IS PROVIDED "AS IS" AND THE AUTHOR DISCLAIMS ALL WARRANTIES
# WITH REGARD TO THIS SOFTWARE INCLUDING ALL IMPLIED WARRANTIES OF
# MERCHANTABILITY AND FITNESS. IN NO EVENT SHALL THE AUTHOR BE LIABLE FOR
# ANY SPECIAL, DIRECT, INDIRECT, OR CONSEQUENTIAL DAMAGES OR ANY DAMAGES
# WHATSOEVER RESULTING FROM LOSS OF USE, DATA OR PROFITS, WHETHER IN AN
# ACTION OF CONTRACT, NEGLIGENCE OR OTHER TORTIOUS ACTION, ARISING OUT OF
# OR IN CONNECTION WITH THE USE OR PERFORMANCE OF THIS SOFTWARE.
from __future__ import with_statement
from skywriting.runtime.master.lazy_task_pool import LazyTaskPool,\
    LazyTaskPoolAdapter
from skywriting.runtime.master.lazy_scheduler import LazyScheduler
from skywriting.runtime.master.deferred_work import DeferredWorkPlugin
from skywriting.runtime.master.master_view import MasterRoot
from skywriting.runtime.master.worker_pool import WorkerPool
from skywriting.runtime.block_store import BlockStore
from skywriting.runtime.task_executor import TaskExecutorPlugin
import skywriting
import simplejson
import logging
import urllib2
import urllib
import httplib2
import tempfile
import socket
import cherrypy
import subprocess
from skywriting.runtime.master.job_pool import JobPool
import os
from skywriting.runtime.master.recovery import RecoveryManager
<<<<<<< HEAD
import ciel
from skywriting.runtime.lighttpd import LighttpdAdapter
=======
from skywriting.runtime.master.hot_standby import BackupSender,\
    MasterRecoveryMonitor
>>>>>>> e3c6d87d

def master_main(options):

    deferred_worker = DeferredWorkPlugin(ciel.engine)
    deferred_worker.subscribe()

    worker_pool = WorkerPool(ciel.engine, deferred_worker)
    worker_pool.subscribe()

    lazy_task_pool = LazyTaskPool(ciel.engine, worker_pool)
    task_pool_adapter = LazyTaskPoolAdapter(lazy_task_pool)
    lazy_task_pool.subscribe()
    
    job_pool = JobPool(ciel.engine, lazy_task_pool, options.journaldir)
    job_pool.subscribe()

    backup_sender = BackupSender(cherrypy.engine)
    backup_sender.subscribe()

    local_hostname = socket.getfqdn()
    local_port = cherrypy.config.get('server.socket_port')
    master_netloc = '%s:%d' % (local_hostname, local_port)
    print 'Local port is', local_port
    
    if options.blockstore is None:
        static_content_root = tempfile.mkdtemp(prefix=os.getenv('TEMP', default='/tmp/sw-files-'))
    else:
        static_content_root = options.blockstore
    block_store_dir = os.path.join(static_content_root, "data")
    try:
        os.mkdir(block_store_dir)
    except:
        pass

    block_store = BlockStore(ciel.engine, local_hostname, local_port, block_store_dir)
    block_store.subscribe()
    block_store.build_pin_set()

<<<<<<< HEAD
    recovery_manager = RecoveryManager(ciel.engine, job_pool, lazy_task_pool, block_store, deferred_worker)
=======
    if options.master is not None:
        monitor = MasterRecoveryMonitor(cherrypy.engine, 'http://%s/' % master_netloc, options.master, job_pool)
        monitor.subscribe()
    else:
        monitor = None

    recovery_manager = RecoveryManager(cherrypy.engine, job_pool, lazy_task_pool, block_store, deferred_worker)
>>>>>>> e3c6d87d
    recovery_manager.subscribe()

    scheduler = LazyScheduler(ciel.engine, lazy_task_pool, worker_pool)
    scheduler.subscribe()
    
<<<<<<< HEAD
    root = MasterRoot(task_pool_adapter, worker_pool, block_store, job_pool)
=======
    root = MasterRoot(task_pool_adapter, worker_pool, block_store, global_name_directory, job_pool, backup_sender, monitor)
>>>>>>> e3c6d87d

    cherrypy.config.update({"server.thread_pool" : 50})

    cherrypy_conf = dict()
    
    if options.staticbase is not None:
        cherrypy_conf["/skyweb"] = { "tools.staticdir.on": True, "tools.staticdir.dir": options.staticbase }

    app = cherrypy.tree.mount(root, "", cherrypy_conf)
    lighty_conf_template = options.lighty_conf
    if lighty_conf_template is not None:
        lighty = LighttpdAdapter(ciel.engine, lighty_conf_template, static_content_root, local_port)
        lighty.subscribe()
        # Zap CherryPy's original flavour server
        cherrypy.server.unsubscribe()
        server = cherrypy.process.servers.FlupFCGIServer(application=app, bindAddress=lighty.socket_path)
        adapter = cherrypy.process.servers.ServerAdapter(cherrypy.engine, httpserver=server, bind_addr=lighty.socket_path)
        # Insert a FastCGI server in its place
        adapter.subscribe()
    
    if hasattr(ciel.engine, "signal_handler"):
        ciel.engine.signal_handler.subscribe()
    if hasattr(ciel.engine, "console_control_handler"):
        ciel.engine.console_control_handler.subscribe()

    ciel.engine.start()
    
    if options.workerlist is not None:
        master_details = {'netloc': master_netloc}
        master_details_as_json = simplejson.dumps(master_details)
        with (open(options.workerlist, "r")) as f:
            for worker_url in f.readlines():
                try:
                    http = httplib2.Http()
                    http.request(urllib2.urlparse.urljoin(worker_url, 'control/master/'), "POST", master_details_as_json)
                    # Worker will be created by a callback.
                except:
                    ciel.log.error("Error adding worker: %s" % (worker_url, ), "WORKER", logging.WARNING)
                    
    ciel.engine.block()

#    sch = SchedulerProxy(ciel.engine)
#    sch.subscribe()
#
#    reaper = WorkerReaper(ciel.engine)
#    reaper.subscribe()
#
#    wr = WorkflowRunner(ciel.engine)
#    wr.subscribe()
#
#    te = TaskExecutor(ciel.engine)
#    te.subscribe()
#
#    ph = PingHandler(ciel.engine)
#    ph.subscribe()

if __name__ == '__main__':
    skywriting.main("master")<|MERGE_RESOLUTION|>--- conflicted
+++ resolved
@@ -33,13 +33,10 @@
 from skywriting.runtime.master.job_pool import JobPool
 import os
 from skywriting.runtime.master.recovery import RecoveryManager
-<<<<<<< HEAD
 import ciel
 from skywriting.runtime.lighttpd import LighttpdAdapter
-=======
 from skywriting.runtime.master.hot_standby import BackupSender,\
     MasterRecoveryMonitor
->>>>>>> e3c6d87d
 
 def master_main(options):
 
@@ -78,27 +75,19 @@
     block_store.subscribe()
     block_store.build_pin_set()
 
-<<<<<<< HEAD
-    recovery_manager = RecoveryManager(ciel.engine, job_pool, lazy_task_pool, block_store, deferred_worker)
-=======
     if options.master is not None:
         monitor = MasterRecoveryMonitor(cherrypy.engine, 'http://%s/' % master_netloc, options.master, job_pool)
         monitor.subscribe()
     else:
         monitor = None
 
-    recovery_manager = RecoveryManager(cherrypy.engine, job_pool, lazy_task_pool, block_store, deferred_worker)
->>>>>>> e3c6d87d
+    recovery_manager = RecoveryManager(ciel.engine, job_pool, lazy_task_pool, block_store, deferred_worker)
     recovery_manager.subscribe()
 
     scheduler = LazyScheduler(ciel.engine, lazy_task_pool, worker_pool)
     scheduler.subscribe()
     
-<<<<<<< HEAD
-    root = MasterRoot(task_pool_adapter, worker_pool, block_store, job_pool)
-=======
-    root = MasterRoot(task_pool_adapter, worker_pool, block_store, global_name_directory, job_pool, backup_sender, monitor)
->>>>>>> e3c6d87d
+    root = MasterRoot(task_pool_adapter, worker_pool, block_store, job_pool, backup_sender, monitor)
 
     cherrypy.config.update({"server.thread_pool" : 50})
 
