--- conflicted
+++ resolved
@@ -29,25 +29,17 @@
 
 class MasterRoot:
     
-<<<<<<< HEAD
     def __init__(self, task_pool, worker_pool, block_store, job_pool, backup_sender, monitor):
         self.control = ControlRoot(task_pool, worker_pool, block_store, job_pool, backup_sender, monitor)
         self.data = self.control.data
 
 class ControlRoot:
 
-    def __init__(self, task_pool, worker_pool, block_store, job_pool, backup_sender, monitor):
+    def __init__(self, task_pool, worker_pool, block_store, job_pool, backup_sender, monitor, task_failure_investigator):
         self.worker = WorkersRoot(worker_pool, backup_sender, monitor)
         self.job = JobRoot(job_pool, backup_sender, monitor)
-        self.task = MasterTaskRoot(task_pool, backup_sender)
+        self.task = MasterTaskRoot(task_pool, backup_sender, task_failure_investigator)
         self.streamtask = MasterStreamTaskRoot(task_pool)
-=======
-    def __init__(self, task_pool, worker_pool, block_store, global_name_directory, job_pool, backup_sender, monitor, task_failure_investigator):
-        self.worker = WorkersRoot(worker_pool, backup_sender, monitor)
-        self.job = JobRoot(job_pool, backup_sender, monitor)
-        self.task = MasterTaskRoot(global_name_directory, task_pool, backup_sender, task_failure_investigator)
-        self.streamtask = MasterStreamTaskRoot(global_name_directory, task_pool)
->>>>>>> fa8f0f23
         self.data = DataRoot(block_store, backup_sender, task_pool.lazy_task_pool)
         self.gethostname = HostnameRoot()
         self.shutdown = ShutdownRoot(worker_pool)
@@ -259,12 +251,7 @@
 
 class MasterTaskRoot:
     
-<<<<<<< HEAD
-    def __init__(self, task_pool, backup_sender):
-=======
-    def __init__(self, global_name_directory, task_pool, backup_sender, task_failure_investigator):
-        self.global_name_directory = global_name_directory
->>>>>>> fa8f0f23
+    def __init__(self, task_pool, backup_sender, task_failure_investigator):
         self.task_pool = task_pool
         self.backup_sender = backup_sender
         self.task_failure_investigator = task_failure_investigator
@@ -338,12 +325,8 @@
                 if cherrypy.request.method == 'POST':
                     task = self.task_pool.get_task_by_id(task_id)
                     failure_payload = simplejson.loads(cherrypy.request.body.read(), object_hook=json_decode_object_hook)
-<<<<<<< HEAD
-                    ciel.engine.publish('task_failed', task, failure_payload)
-=======
                     #cherrypy.engine.publish('task_failed', task, failure_payload)
                     self.task_failure_investigator.investigate_task_failure(task, failure_payload)
->>>>>>> fa8f0f23
                     return simplejson.dumps(True)
                 else:
                     raise HTTPError(405)
