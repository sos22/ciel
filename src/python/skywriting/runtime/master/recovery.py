# Copyright (c) 2010 Derek Murray <derek.murray@cl.cam.ac.uk>
#
# Permission to use, copy, modify, and distribute this software for any
# purpose with or without fee is hereby granted, provided that the above
# copyright notice and this permission notice appear in all copies.
#
# THE SOFTWARE IS PROVIDED "AS IS" AND THE AUTHOR DISCLAIMS ALL WARRANTIES
# WITH REGARD TO THIS SOFTWARE INCLUDING ALL IMPLIED WARRANTIES OF
# MERCHANTABILITY AND FITNESS. IN NO EVENT SHALL THE AUTHOR BE LIABLE FOR
# ANY SPECIAL, DIRECT, INDIRECT, OR CONSEQUENTIAL DAMAGES OR ANY DAMAGES
# WHATSOEVER RESULTING FROM LOSS OF USE, DATA OR PROFITS, WHETHER IN AN
# ACTION OF CONTRACT, NEGLIGENCE OR OTHER TORTIOUS ACTION, ARISING OUT OF
# OR IN CONNECTION WITH THE USE OR PERFORMANCE OF THIS SOFTWARE.
<<<<<<< HEAD
from shared.references import SW2_ConcreteReference
=======
from skywriting.runtime.references import SW2_ConcreteReference,\
    SW2_TombstoneReference
>>>>>>> fa8f0f23
from cherrypy.process import plugins
import urllib2
from skywriting.runtime.block_store import BLOCK_LIST_RECORD_STRUCT,\
    json_decode_object_hook
import logging
import os
import simplejson
from skywriting.runtime.master.job_pool import RECORD_HEADER_STRUCT,\
    Job, JOB_ACTIVE
from skywriting.runtime.task import build_taskpool_task_from_descriptor
<<<<<<< HEAD
import ciel
=======
import httplib2

class TaskFailureInvestigator:
    
    def __init__(self, task_pool, worker_pool, deferred_worker):
        self.task_pool = task_pool
        self.worker_pool = worker_pool
        self.deferred_worker = deferred_worker
        
    def investigate_task_failure(self, task_id, failure_payload):
        self.deferred_worker.do_deferred(lambda: self._investigate_task_failure(task_id, failure_payload))
        
    def _investigate_task_failure(self, task, failure_payload):
        (reason, detail, bindings) = failure_payload
        cherrypy.log.error('Investigating failure of task %s' % task.task_id, 'TASKFAIL', logging.WARN)
        cherrypy.log.error('Task failed because %s' % reason, 'TASKPOOL', logging.WARN)

        revised_bindings = {}
        failed_netlocs = set()

        # First, go through the bindings to determine which references are really missing.
        for id, tombstone in bindings.items():
            if isinstance(tombstone, SW2_TombstoneReference):
                cherrypy.log.error('Investigating reference: %s' % str(tombstone), 'TASKFAIL', logging.WARN)
                failed_netlocs_for_ref = set()
                for netloc in tombstone.netlocs:
                    h = httplib2.Http()
                    try:
                        response, _ = h.request('http://%s/data/%s' % (netloc, id), 'HEAD')
                        if response['status'] != '200':
                            cherrypy.log.error('Could not obtain object from %s: status %s' % (netloc, response['status']), 'TASKFAIL', logging.WARN)
                            failed_netlocs_for_ref.add(netloc)
                        else:
                            cherrypy.log.error('Object still available from %s' % netloc, 'TASKFAIL', logging.INFO)
                    except:
                        cherrypy.log.error('Could not contact store at %s' % netloc, 'TASKFAIL', logging.WARN)
                        failed_netlocs.add(netloc)
                        failed_netlocs_for_ref.add(netloc)
                if len(failed_netlocs_for_ref) > 0:
                    revised_bindings[id] = SW2_TombstoneReference(id, failed_netlocs_for_ref)
            else:
                # Could potentially mention a ConcreteReference or something similar in the failure bindings.
                revised_bindings[id] = tombstone
                
        # Now, having collected a set of actual failures, deem those workers to have failed.
        for netloc in failed_netlocs:
            worker = self.worker_pool.get_worker_at_netloc(netloc)
            if worker is not None:
                self.worker_pool.worker_failed(worker)
                
        # Finally, propagate the failure to the task pool, so that we can re-run the failed task.
        self.task_pool.task_failed(task, (reason, detail, revised_bindings))
>>>>>>> fa8f0f23

class RecoveryManager(plugins.SimplePlugin):
    
    def __init__(self, bus, job_pool, task_pool, block_store, deferred_worker):
        plugins.SimplePlugin.__init__(self, bus)
        self.job_pool = job_pool
        self.task_pool = task_pool
        self.block_store = block_store
        self.deferred_worker = deferred_worker
        
    def subscribe(self):
        # In order to present a consistent view to clients, we must do these
        # before starting the webserver.
        self.bus.subscribe('start', self.recover_local_blocks, 5)
        self.bus.subscribe('start', self.recover_job_descriptors, 10)
        
        
        self.bus.subscribe('fetch_block_list', self.fetch_block_list_defer)
    
    def unsubscribe(self):
        self.bus.unsubscribe('start', self.recover_local_blocks)
        self.bus.unsubscribe('start', self.recover_job_descriptors)
        self.bus.unsubscribe('fetch_block_list', self.fetch_block_list_defer)

    def recover_local_blocks(self):
        if not self.block_store.is_empty():
            for block_name, block_size in self.block_store.block_list_generator():
                conc_ref = SW2_ConcreteReference(block_name, block_size)
                conc_ref.add_location_hint(self.block_store.netloc)
                #ciel.log.error('Recovering block %s (size=%d)' % (block_name, block_size), 'RECOVERY', logging.INFO)
                self.task_pool.publish_single_ref(block_name, conc_ref, None, False)                

    def recover_job_descriptors(self):
        root = self.job_pool.journal_root
        if root is None:
            return
        
        for job_id in os.listdir(root):

            try:
                job_dir = os.path.join(root, job_id)
                result_path = os.path.join(job_dir, 'result')
                if os.path.exists(result_path):
                    with open(result_path, 'r') as result_file:
                        result = simplejson.load(result_file, object_hook=json_decode_object_hook)
                else:
                    result = None
                    
                journal_path = os.path.join(job_dir, 'task_journal')
                journal_file = open(journal_path, 'rb')
                record_type, root_task_descriptor_length = RECORD_HEADER_STRUCT.unpack(journal_file.read(RECORD_HEADER_STRUCT.size))
                root_task_descriptor_string = journal_file.read(root_task_descriptor_length)
                assert record_type == 'T'
                assert len(root_task_descriptor_string) == root_task_descriptor_length
                root_task_descriptor = simplejson.loads(root_task_descriptor_string, object_hook=json_decode_object_hook)
                root_task_id = root_task_descriptor['task_id']
                root_task = build_taskpool_task_from_descriptor(root_task_id, root_task_descriptor, self.task_pool, None)
                job = Job(job_id, root_task, job_dir)
                root_task.job = job
                if result is not None:
                    job.completed(result)
                self.job_pool.add_job(job)
                self.task_pool.add_task(root_task)
                
                if result is None:
                    self.load_other_tasks_defer(job, journal_file)
                    ciel.log.error('Recovered job %s' % job_id, 'RECOVERY', logging.INFO, False)
                    ciel.log.error('Recovered task %s for job %s' % (root_task_id, job_id), 'RECOVERY', logging.INFO, False)
                else:
                    journal_file.close()
                    ciel.log.error('Found information about job %s' % job_id, 'RECOVERY', logging.INFO, False)
                
                
            except:
                # We have lost critical data for the job, so we must fail it.
                ciel.log.error('Error recovering job %s' % job_id, 'RECOVERY', logging.ERROR, True)
                self.job_pool.add_failed_job(job_id)

    def load_other_tasks_defer(self, job, journal_file):
        self.deferred_worker.do_deferred(lambda: self.load_other_tasks_for_job(job, journal_file))

    def load_other_tasks_for_job(self, job, journal_file):
        '''
        Process a the task journal for a recovered job.
        '''
        try:
            while True:
                record_header = journal_file.read(RECORD_HEADER_STRUCT.size)
                if len(record_header) != RECORD_HEADER_STRUCT.size:
                    ciel.log.error('Journal entry truncated for job %s' % job.id, 'RECOVERY', logging.WARNING, False)
                    break
                record_type, record_length = RECORD_HEADER_STRUCT.unpack(record_header)
                record_string = journal_file.read(record_length)
                if len(record_string) != record_length:
                    ciel.log.error('Journal entry truncated for job %s' % job.id, 'RECOVERY', logging.WARNING, False)
                    break
                rec = simplejson.loads(record_string, object_hook=json_decode_object_hook)
                if record_type == 'R':
                    self.task_pool.publish_single_ref(rec['id'], rec['ref'], job, should_journal=False)
                elif record_type == 'T':
                    task_id = rec['task_id']
                    parent_task = self.task_pool.get_task_by_id(rec['parent'])
                    task = build_taskpool_task_from_descriptor(task_id, rec, self.task_pool, parent_task)
                    task.job = job
                    task.parent.children.append(task)
    
                    ciel.log.error('Recovered task %s for job %s' % (task_id, job.id), 'RECOVERY', logging.INFO, False)
                    self.task_pool.add_task(task)
                else:
                    ciel.log.error('Got invalid record type in job %s' % job.id, 'RECOVERY', logging.WARNING, False)
                
        except:
            ciel.log.error('Error recovering task_journal for job %s' % job.id, 'RECOVERY', logging.WARNING, True)

        finally:
            journal_file.close()
            if job.state == JOB_ACTIVE:
                ciel.log.error('Restarting recovered job %s' % job.id, 'RECOVERY', logging.INFO)
            self.job_pool.restart_job(job)

    def fetch_block_list_defer(self, worker):
        self.deferred_worker.do_deferred(lambda: self.fetch_block_names_from_worker(worker))
        
    def fetch_block_names_from_worker(self, worker):
        '''
        Loop through the block list file from the given worker, and publish the
        references found there.
        '''
        
        block_file = urllib2.urlopen('http://%s/control/data/' % worker.netloc)

        while True:
            record = block_file.read(BLOCK_LIST_RECORD_STRUCT.size)
            if not record:
                break
            block_name, block_size = BLOCK_LIST_RECORD_STRUCT.unpack(record)
            conc_ref = SW2_ConcreteReference(block_name, block_size)
            conc_ref.add_location_hint(worker.netloc)
            
            #ciel.log.error('Recovering block %s (size=%d)' % (block_name, block_size), 'RECOVERY', logging.INFO)
            self.task_pool.publish_single_ref(block_name, conc_ref, None, False)

        
        block_file.close()
        
        # Publishing recovered blocks may cause tasks to become QUEUED, so we
        # must run the scheduler.
        self.bus.publish('schedule')
        <|MERGE_RESOLUTION|>--- conflicted
+++ resolved
@@ -11,12 +11,8 @@
 # WHATSOEVER RESULTING FROM LOSS OF USE, DATA OR PROFITS, WHETHER IN AN
 # ACTION OF CONTRACT, NEGLIGENCE OR OTHER TORTIOUS ACTION, ARISING OUT OF
 # OR IN CONNECTION WITH THE USE OR PERFORMANCE OF THIS SOFTWARE.
-<<<<<<< HEAD
-from shared.references import SW2_ConcreteReference
-=======
-from skywriting.runtime.references import SW2_ConcreteReference,\
-    SW2_TombstoneReference
->>>>>>> fa8f0f23
+
+from shared.references import SW2_ConcreteReference, SW2_TombstoneReference
 from cherrypy.process import plugins
 import urllib2
 from skywriting.runtime.block_store import BLOCK_LIST_RECORD_STRUCT,\
@@ -27,9 +23,7 @@
 from skywriting.runtime.master.job_pool import RECORD_HEADER_STRUCT,\
     Job, JOB_ACTIVE
 from skywriting.runtime.task import build_taskpool_task_from_descriptor
-<<<<<<< HEAD
 import ciel
-=======
 import httplib2
 
 class TaskFailureInvestigator:
@@ -44,8 +38,8 @@
         
     def _investigate_task_failure(self, task, failure_payload):
         (reason, detail, bindings) = failure_payload
-        cherrypy.log.error('Investigating failure of task %s' % task.task_id, 'TASKFAIL', logging.WARN)
-        cherrypy.log.error('Task failed because %s' % reason, 'TASKPOOL', logging.WARN)
+        ciel.log('Investigating failure of task %s' % task.task_id, 'TASKFAIL', logging.WARN)
+        ciel.log('Task failed because %s' % reason, 'TASKPOOL', logging.WARN)
 
         revised_bindings = {}
         failed_netlocs = set()
@@ -53,19 +47,19 @@
         # First, go through the bindings to determine which references are really missing.
         for id, tombstone in bindings.items():
             if isinstance(tombstone, SW2_TombstoneReference):
-                cherrypy.log.error('Investigating reference: %s' % str(tombstone), 'TASKFAIL', logging.WARN)
+                ciel.log('Investigating reference: %s' % str(tombstone), 'TASKFAIL', logging.WARN)
                 failed_netlocs_for_ref = set()
                 for netloc in tombstone.netlocs:
                     h = httplib2.Http()
                     try:
                         response, _ = h.request('http://%s/data/%s' % (netloc, id), 'HEAD')
                         if response['status'] != '200':
-                            cherrypy.log.error('Could not obtain object from %s: status %s' % (netloc, response['status']), 'TASKFAIL', logging.WARN)
+                            ciel.log('Could not obtain object from %s: status %s' % (netloc, response['status']), 'TASKFAIL', logging.WARN)
                             failed_netlocs_for_ref.add(netloc)
                         else:
-                            cherrypy.log.error('Object still available from %s' % netloc, 'TASKFAIL', logging.INFO)
+                            ciel.log('Object still available from %s' % netloc, 'TASKFAIL', logging.INFO)
                     except:
-                        cherrypy.log.error('Could not contact store at %s' % netloc, 'TASKFAIL', logging.WARN)
+                        ciel.log('Could not contact store at %s' % netloc, 'TASKFAIL', logging.WARN)
                         failed_netlocs.add(netloc)
                         failed_netlocs_for_ref.add(netloc)
                 if len(failed_netlocs_for_ref) > 0:
@@ -82,7 +76,6 @@
                 
         # Finally, propagate the failure to the task pool, so that we can re-run the failed task.
         self.task_pool.task_failed(task, (reason, detail, revised_bindings))
->>>>>>> fa8f0f23
 
 class RecoveryManager(plugins.SimplePlugin):
     
