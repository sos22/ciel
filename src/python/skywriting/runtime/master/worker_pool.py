--- conflicted
+++ resolved
@@ -20,11 +20,7 @@
 import simplejson
 import httplib2
 import uuid
-<<<<<<< HEAD
-=======
-import cherrypy
 import random
->>>>>>> b395c695
 import logging
 import ciel
 
