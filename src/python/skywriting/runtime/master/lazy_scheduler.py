# Copyright (c) 2010 Derek Murray <derek.murray@cl.cam.ac.uk>
#
# Permission to use, copy, modify, and distribute this software for any
# purpose with or without fee is hereby granted, provided that the above
# copyright notice and this permission notice appear in all copies.
#
# THE SOFTWARE IS PROVIDED "AS IS" AND THE AUTHOR DISCLAIMS ALL WARRANTIES
# WITH REGARD TO THIS SOFTWARE INCLUDING ALL IMPLIED WARRANTIES OF
# MERCHANTABILITY AND FITNESS. IN NO EVENT SHALL THE AUTHOR BE LIABLE FOR
# ANY SPECIAL, DIRECT, INDIRECT, OR CONSEQUENTIAL DAMAGES OR ANY DAMAGES
# WHATSOEVER RESULTING FROM LOSS OF USE, DATA OR PROFITS, WHETHER IN AN
# ACTION OF CONTRACT, NEGLIGENCE OR OTHER TORTIOUS ACTION, ARISING OUT OF
# OR IN CONNECTION WITH THE USE OR PERFORMANCE OF THIS SOFTWARE.
<<<<<<< HEAD
from shared.references import SW2_ConcreteReference
=======
from skywriting.runtime.references import SWURLReference, SW2_ConcreteReference, SW2_SweetheartReference
from skywriting.runtime.block_store import get_netloc_for_sw_url
>>>>>>> e3c6d87d
from skywriting.runtime.task import TASK_QUEUED, TASK_QUEUED_STREAMING
import logging
import ciel
import random

'''
Created on 15 Apr 2010

@author: dgm36
'''
from skywriting.runtime.plugins import AsynchronousExecutePlugin
from Queue import Empty

SWEETHEART_FACTOR = 1000
EQUALLY_LOCAL_MARGIN = 0.9

class LazyScheduler(AsynchronousExecutePlugin):
    
    def __init__(self, bus, task_pool, worker_pool):
        AsynchronousExecutePlugin.__init__(self, bus, 1, 'schedule')
        self.worker_pool = worker_pool
        self.task_pool = task_pool
        
    def handle_input(self, input):
        
        # 1. Read runnable tasks from the task pool's task queue, and assign
        #    them to workers.
        queue = self.task_pool.get_task_queue()
        while True:
            try:
                task = queue.get_nowait()
                self.add_task_to_worker_queues(task)
            except Empty:
                break
        
        # 2. Assign workers tasks from their respective queues.
        idle_workers = self.worker_pool.get_idle_workers()

        # XXX: Shuffle the idle workers to prevent all tasks ending up on the same worker (when we have an idle cluster).
        random.shuffle(idle_workers)
        attempt_count = 0
        while len(idle_workers) > 0:
            retry_workers = []
            for worker in idle_workers:
                try:
                    task = worker.queues[attempt_count].get(block=False)
                    # Skip over tasks that have been aborted or otherwise scheduled.
                    while task.state != TASK_QUEUED and task.state != TASK_QUEUED_STREAMING:
                        task = worker.queues[attempt_count].get(block=False)
                    self.worker_pool.execute_task_on_worker(worker, task)
                except Empty:
                    # Try again on next round of attempts.
                    retry_workers.append(worker)
                except IndexError:
                    # No more queues for worker: now truly idle.
                    pass
            idle_workers = retry_workers
            attempt_count += 1

    # Based on TaskPool.compute_best_worker_for_task()
    def compute_good_workers_for_task(self, task):
        netlocs = {}
        for input in task.inputs.values():
<<<<<<< HEAD
            if isinstance(input, SW2_ConcreteReference) and input.size_hint is not None:
=======
            if isinstance(input, SWURLReference):
                if input.size_hint is None:
                    # XXX: We don't know the size of objects from outside the
                    # cluster. So we make a guess
                    # TODO: Do something sensible here; probably HTTP HEAD
                    input.size_hint = 10000000
                for url in input.urls:
                    netloc = get_netloc_for_sw_url(url)
                    try:
                        current_saving_for_netloc = netlocs[netloc]
                    except KeyError:
                        current_saving_for_netloc = 0
                    netlocs[netloc] = current_saving_for_netloc + input.size_hint
            elif isinstance(input, SW2_SweetheartReference) and input.size_hint is not None:
                try:
                    current_saving_for_netloc = netlocs[input.sweetheart_netloc]
                except KeyError:
                    current_saving_for_netloc = 0
                netlocs[netloc] = current_saving_for_netloc + SWEETHEART_FACTOR * input.size_hint
                
                # Accord the unboosted saving to other locations.
                for netloc in input.location_hints:
                    try:
                        current_saving_for_netloc = netlocs[netloc]
                    except KeyError:
                        current_saving_for_netloc = 0
                    netlocs[netloc] = current_saving_for_netloc + input.size_hint
            elif isinstance(input, SW2_ConcreteReference) and input.size_hint is not None:
>>>>>>> e3c6d87d
                for netloc in input.location_hints:
                    try:
                        current_saving_for_netloc = netlocs[netloc]
                    except KeyError:
                        current_saving_for_netloc = 0
                    netlocs[netloc] = current_saving_for_netloc + input.size_hint
        ranked_netlocs = [(saving, netloc) for (netloc, saving) in netlocs.items()]
        filtered_ranked_netlocs = filter(lambda (saving, netloc) : self.worker_pool.get_worker_at_netloc(netloc) is not None, ranked_netlocs)
        if len(filtered_ranked_netlocs) > 0:
            max_saving = max(filtered_ranked_netlocs)[0]
            for saving, netloc in filtered_ranked_netlocs:
                if saving > (EQUALLY_LOCAL_MARGIN * max_saving):
                    yield self.worker_pool.get_worker_at_netloc(netloc) 
            
    # Based on TaskPool.add_task_to_queues()
    def add_task_to_worker_queues(self, task):
        if task.state == TASK_QUEUED_STREAMING:
            handler_queue = self.worker_pool.feature_queues.get_streaming_queue_for_feature(task.handler)
            handler_queue.put(task)
        elif task.state == TASK_QUEUED:
            handler_queue = self.worker_pool.feature_queues.get_queue_for_feature(task.handler)
            handler_queue.put(task)
            for good_worker in self.compute_good_workers_for_task(task):
                good_worker.local_queue.put(task)
        else:
            ciel.log.error("Task %s scheduled in bad state %s; ignored" % (task, task.state), 
                               "SCHEDULER", logging.ERROR)<|MERGE_RESOLUTION|>--- conflicted
+++ resolved
@@ -11,12 +11,7 @@
 # WHATSOEVER RESULTING FROM LOSS OF USE, DATA OR PROFITS, WHETHER IN AN
 # ACTION OF CONTRACT, NEGLIGENCE OR OTHER TORTIOUS ACTION, ARISING OUT OF
 # OR IN CONNECTION WITH THE USE OR PERFORMANCE OF THIS SOFTWARE.
-<<<<<<< HEAD
-from shared.references import SW2_ConcreteReference
-=======
-from skywriting.runtime.references import SWURLReference, SW2_ConcreteReference, SW2_SweetheartReference
-from skywriting.runtime.block_store import get_netloc_for_sw_url
->>>>>>> e3c6d87d
+from shared.references import SW2_ConcreteReference, SW2_SweetheartReference
 from skywriting.runtime.task import TASK_QUEUED, TASK_QUEUED_STREAMING
 import logging
 import ciel
@@ -80,23 +75,7 @@
     def compute_good_workers_for_task(self, task):
         netlocs = {}
         for input in task.inputs.values():
-<<<<<<< HEAD
-            if isinstance(input, SW2_ConcreteReference) and input.size_hint is not None:
-=======
-            if isinstance(input, SWURLReference):
-                if input.size_hint is None:
-                    # XXX: We don't know the size of objects from outside the
-                    # cluster. So we make a guess
-                    # TODO: Do something sensible here; probably HTTP HEAD
-                    input.size_hint = 10000000
-                for url in input.urls:
-                    netloc = get_netloc_for_sw_url(url)
-                    try:
-                        current_saving_for_netloc = netlocs[netloc]
-                    except KeyError:
-                        current_saving_for_netloc = 0
-                    netlocs[netloc] = current_saving_for_netloc + input.size_hint
-            elif isinstance(input, SW2_SweetheartReference) and input.size_hint is not None:
+            if isinstance(input, SW2_SweetheartReference) and input.size_hint is not None:
                 try:
                     current_saving_for_netloc = netlocs[input.sweetheart_netloc]
                 except KeyError:
@@ -111,7 +90,6 @@
                         current_saving_for_netloc = 0
                     netlocs[netloc] = current_saving_for_netloc + input.size_hint
             elif isinstance(input, SW2_ConcreteReference) and input.size_hint is not None:
->>>>>>> e3c6d87d
                 for netloc in input.location_hints:
                     try:
                         current_saving_for_netloc = netlocs[netloc]
