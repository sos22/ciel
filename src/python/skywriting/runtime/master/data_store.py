# Copyright (c) 2010 Derek Murray <derek.murray@cl.cam.ac.uk>
#
# Permission to use, copy, modify, and distribute this software for any
# purpose with or without fee is hereby granted, provided that the above
# copyright notice and this permission notice appear in all copies.
#
# THE SOFTWARE IS PROVIDED "AS IS" AND THE AUTHOR DISCLAIMS ALL WARRANTIES
# WITH REGARD TO THIS SOFTWARE INCLUDING ALL IMPLIED WARRANTIES OF
# MERCHANTABILITY AND FITNESS. IN NO EVENT SHALL THE AUTHOR BE LIABLE FOR
# ANY SPECIAL, DIRECT, INDIRECT, OR CONSEQUENTIAL DAMAGES OR ANY DAMAGES
# WHATSOEVER RESULTING FROM LOSS OF USE, DATA OR PROFITS, WHETHER IN AN
# ACTION OF CONTRACT, NEGLIGENCE OR OTHER TORTIOUS ACTION, ARISING OUT OF
# OR IN CONNECTION WITH THE USE OR PERFORMANCE OF THIS SOFTWARE.

'''
Created on Apr 15, 2010

@author: derek
'''
from __future__ import with_statement
from threading import Lock, Condition
import cherrypy
<<<<<<< HEAD
from cherrypy.process import plugins
=======
import uuid
>>>>>>> 9a811bad

class GlobalNameDirectoryEntry:
    def __init__(self, task_id, refs, lock):
        self.refs = refs
        self.task_id = task_id
        self.cond = Condition(lock)
        
class GlobalNameDirectory(plugins.SimplePlugin):
    
    def __init__(self, bus):
        plugins.SimplePlugin.__init__(self, bus)
        self._lock = Lock()
        self.directory = {}
        self.bus = bus
        self.is_stopping = False
        self.current_waiters = 0
        self.max_concurrent_waiters = 10
    
<<<<<<< HEAD
    def create_global_id(self, task_id=None):
        entry = GlobalNameDirectoryEntry(task_id, [], self._lock)
        with self._lock:
            id = self.current_id
            self.current_id += 1
            self.directory[id] = entry
        return id

    def subscribe(self):
        self.bus.subscribe("stop", self.server_stopping, 10)
        # Higher priority than the HTTP server
    
    def unsubscribe(self):
        self.bus.unsubscribe("stop", self.server_stopping)
=======
    def create_global_id(self, task_id=None, data_id=None):
        try:
            entry = self.directory[data_id]
            entry.task_id = task_id
        except:
            entry = GlobalNameDirectoryEntry(task_id, [])
            if data_id is None:
                data_id = uuid.uuid1()
            self.directory[data_id] = entry
        return data_id
>>>>>>> 9a811bad
    
    def get_task_for_id(self, id):
        return self.directory[id].task_id
    
    def set_task_for_id(self, id, task_id):
        self.directory[id].task_id = task_id
    
    def add_refs_for_id(self, id, refs):
        with self._lock:
            entry = self.directory[id]
            for ref in refs:
                entry.refs.append(ref)
            entry.cond.notify_all()
        cherrypy.engine.publish('global_name_available', id, entry.refs)
    
    def get_refs_for_id(self, id):
        with self._lock:
            return self.directory[id].refs

    def server_stopping(self):
        with self._lock:
            self.is_stopping = True
            for entry in self.directory.values():
                entry.cond.notify_all()

    def wait_for_completion(self, id):
        with self._lock:
            entry = self.directory[id]
            while (not self.is_stopping) and (len(entry.refs) == 0):
                if self.is_stopping:
                    break
                elif self.current_waiters > self.max_concurrent_waiters:
                    break
                else:
                    entry.cond.wait()
            if self.is_stopping:
                raise Exception("Server stopping")
            elif self.current_waiters >= self.max_concurrent_waiters:
                raise Exception("Too many concurrent waiters")
            else:
                return entry.refs<|MERGE_RESOLUTION|>--- conflicted
+++ resolved
@@ -20,11 +20,8 @@
 from __future__ import with_statement
 from threading import Lock, Condition
 import cherrypy
-<<<<<<< HEAD
 from cherrypy.process import plugins
-=======
 import uuid
->>>>>>> 9a811bad
 
 class GlobalNameDirectoryEntry:
     def __init__(self, task_id, refs, lock):
@@ -43,22 +40,13 @@
         self.current_waiters = 0
         self.max_concurrent_waiters = 10
     
-<<<<<<< HEAD
-    def create_global_id(self, task_id=None):
-        entry = GlobalNameDirectoryEntry(task_id, [], self._lock)
-        with self._lock:
-            id = self.current_id
-            self.current_id += 1
-            self.directory[id] = entry
-        return id
-
     def subscribe(self):
         self.bus.subscribe("stop", self.server_stopping, 10)
         # Higher priority than the HTTP server
     
     def unsubscribe(self):
         self.bus.unsubscribe("stop", self.server_stopping)
-=======
+
     def create_global_id(self, task_id=None, data_id=None):
         try:
             entry = self.directory[data_id]
@@ -69,7 +57,6 @@
                 data_id = uuid.uuid1()
             self.directory[data_id] = entry
         return data_id
->>>>>>> 9a811bad
     
     def get_task_for_id(self, id):
         return self.directory[id].task_id
