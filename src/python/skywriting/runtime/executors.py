--- conflicted
+++ resolved
@@ -13,22 +13,16 @@
 # ACTION OF CONTRACT, NEGLIGENCE OR OTHER TORTIOUS ACTION, ARISING OUT OF
 # OR IN CONNECTION WITH THE USE OR PERFORMANCE OF THIS SOFTWARE.
 from __future__ import with_statement
-from subprocess import PIPE
+
 from shared.references import \
     SWRealReference, SW2_FutureReference, SW2_ConcreteReference,\
     SWDataValue, SW2_StreamReference
 from skywriting.runtime.references import SWReferenceJSONEncoder
-<<<<<<< HEAD
-
-from shared.references import SWDataValue, SWRealReference,\
-    SWErrorReference, SW2_FutureReference, SW2_ConcreteReference
+from skywriting.runtime.exceptions import FeatureUnavailableException,\
+    BlameUserException, MissingInputException
 
 import hashlib
 import urlparse
-=======
-from skywriting.runtime.exceptions import FeatureUnavailableException,\
-    BlameUserException, MissingInputException
->>>>>>> ed905b37
 import simplejson
 import logging
 import shutil
@@ -38,9 +32,11 @@
 import threading
 import time
 import codecs
+from subprocess import PIPE
 from datetime import datetime
 from skywriting.runtime.block_store import STREAM_RETRY
 from errno import EPIPE
+
 import ciel
 
 running_children = {}
@@ -372,6 +368,7 @@
     
     def __init__(self, task_executor):
         self.task_executor = task_executor
+        self.stdlibbase = task_executor.stdlibbase
         self.block_store = task_executor.block_store
 
     def cleanup(self):
@@ -516,8 +513,11 @@
     def include_script(self, target_expr):
         if isinstance(target_expr, basestring):
             # Name may be relative to the local stdlib.
-            target_expr = urlparse.urljoin('http://%s/stdlib/' % self.block_store.netloc, target_expr)
-            target_ref = self.block_store.get_ref_for_url(target_expr, 0, self.task_id)
+            if not target_expr.startswith('http'):
+                target_url = 'file://%s' % os.path.join(self.stdlibbase, target_expr)
+            else:
+                target_url = target_expr
+            target_ref = self.block_store.get_ref_for_url(target_url, 0, self.task_id)
         elif isinstance(target_expr, SWRealReference):    
             target_ref = target_expr
         else:
@@ -526,7 +526,7 @@
         try:
             script = self.block_store.retrieve_object_for_ref(target_ref, 'script')
         except:
-            cherrypy.log.error('Error parsing included script', 'INCLUDE', logging.ERROR, True)
+            ciel.log.error('Error parsing included script', 'INCLUDE', logging.ERROR, True)
             raise BlameUserException('The included script did not parse successfully')
         return script
 
@@ -870,13 +870,8 @@
         except KeyError:
             self.argv = []
 
-<<<<<<< HEAD
         self.before_execute()
-        cherrypy.engine.publish("worker_event", "Executor: running")
-=======
-        self.before_execute(block_store)
         ciel.engine.publish("worker_event", "Executor: running")
->>>>>>> ed905b37
 
         if "go_slow" in self.debug_opts:
             ciel.log.error("DEBUG: Executor sleep(3)'ing", "EXEC", logging.DEBUG)
@@ -970,15 +965,11 @@
 
         self.jar_refs = self.args["lib"]
         self.class_name = self.args["class"]
-<<<<<<< HEAD
-        cherrypy.log.error("Running Java executor for class: %s" % self.class_name, "JAVA", logging.INFO)
-        cherrypy.engine.publish("worker_event", "Java: fetching JAR")
-        self.jar_filenames = self.get_filenames_eager(self.jar_refs)
-=======
+
         ciel.log.error("Running Java executor for class: %s" % self.class_name, "JAVA", logging.INFO)
         ciel.engine.publish("worker_event", "Java: fetching JAR")
-        self.jar_filenames = self.get_filenames_eager(block_store, self.jar_refs)
->>>>>>> ed905b37
+
+        self.jar_filenames = self.get_filenames_eager(self.jar_refs)
 
     def get_process_args(self):
         cp = os.getenv('CLASSPATH',"/local/scratch/dgm36/eclipse/workspace/mercator.hg/src/java/JavaBindings.jar")
@@ -1006,15 +997,9 @@
         self.dll_refs = self.args['lib']
         self.class_name = self.args['class']
 
-<<<<<<< HEAD
-        cherrypy.log.error("Running Dotnet executor for class: %s" % self.class_name, "DOTNET", logging.INFO)
-        cherrypy.engine.publish("worker_event", "Dotnet: fetching DLLs")
-        self.dll_filenames = self.get_filenames_eager(self.dll_refs)
-=======
         ciel.log.error("Running Dotnet executor for class: %s" % self.class_name, "DOTNET", logging.INFO)
         ciel.engine.publish("worker_event", "Dotnet: fetching DLLs")
-        self.dll_filenames = self.get_filenames_eager(block_store, self.dll_refs)
->>>>>>> ed905b37
+        self.dll_filenames = self.get_filenames_eager(self.dll_refs)
 
     def get_process_args(self):
 
@@ -1039,15 +1024,10 @@
     def before_execute(self, block_store):
         self.so_refs = args['lib']
         self.entry_point_name = args['entry_point']
-<<<<<<< HEAD
-        cherrypy.log.error("Running C executor for entry point: %s" % self.entry_point_name, "CEXEC", logging.INFO)
-        cherrypy.engine.publish("worker_event", "C-exec: fetching SOs")
-        self.so_filenames = self.get_filenames_eager(self.so_refs)
-=======
+
         ciel.log.error("Running C executor for entry point: %s" % self.entry_point_name, "CEXEC", logging.INFO)
         ciel.engine.publish("worker_event", "C-exec: fetching SOs")
-        self.so_filenames = self.get_filenames_eager(block_store, self.so_refs)
->>>>>>> ed905b37
+        self.so_filenames = self.get_filenames_eager(self.so_refs)
 
     def get_process_args(self):
 
