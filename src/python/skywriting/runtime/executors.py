--- conflicted
+++ resolved
@@ -632,7 +632,28 @@
             ciel.log("Wait %s complete: new length=%d, EOF=%s" % (id, ret["size"], ret["done"]), "SKYPY", logging.INFO)
             return ret
 
-<<<<<<< HEAD
+    def open_output(self, id):
+        if id in self.ongoing_outputs:
+            raise Exception("SkyPy tried to open output %s which was already open" % id)
+        new_output = self.block_store.make_local_output(id)
+        self.ongoing_outputs[id] = new_output
+        self.context_manager.add_context(new_output)
+        return new_output.get_filename()
+
+    def stop_output(self, id):
+        self.context_manager.remove_context(self.ongoing_outputs[id])
+        del self.ongoing_outputs[id]
+
+    def close_output(self, id):
+        output = self.ongoing_outputs[id]
+        self.stop_output(id)
+        ret_ref = output.get_completed_ref()
+        self.task_record.publish_ref(ret_ref)
+        return ret_ref
+
+    def rollback_output(self, id):
+        self.ongoing_outputs[id].rollback()
+        self.stop_output(id)
 
 # Return states for proc task termination.
 PROC_EXITED = 0
@@ -1034,31 +1055,6 @@
         return {"success": True, "obj": self.block_store.retrieve_object_for_ref(ref, "json")}
 
 
-=======
-    def open_output(self, id):
-        if id in self.ongoing_outputs:
-            raise Exception("SkyPy tried to open output %s which was already open" % id)
-        new_output = self.block_store.make_local_output(id)
-        self.ongoing_outputs[id] = new_output
-        self.context_manager.add_context(new_output)
-        return new_output.get_filename()
-
-    def stop_output(self, id):
-        self.context_manager.remove_context(self.ongoing_outputs[id])
-        del self.ongoing_outputs[id]
-
-    def close_output(self, id):
-        output = self.ongoing_outputs[id]
-        self.stop_output(id)
-        ret_ref = output.get_completed_ref()
-        self.task_record.publish_ref(ret_ref)
-        return ret_ref
-
-    def rollback_output(self, id):
-        self.ongoing_outputs[id].rollback()
-        self.stop_output(id)
->>>>>>> bee6b334
-
 # Imports for Skywriting
 
 from skywriting.runtime.exceptions import ReferenceUnavailableException,\
