# Copyright (c) 2010 Derek Murray <derek.murray@cl.cam.ac.uk>
#                    Chris Smowton <chris.smowton@cl.cam.ac.uk>
#
# Permission to use, copy, modify, and distribute this software for any
# purpose with or without fee is hereby granted, provided that the above
# copyright notice and this permission notice appear in all copies.
#
# THE SOFTWARE IS PROVIDED "AS IS" AND THE AUTHOR DISCLAIMS ALL WARRANTIES
# WITH REGARD TO THIS SOFTWARE INCLUDING ALL IMPLIED WARRANTIES OF
# MERCHANTABILITY AND FITNESS. IN NO EVENT SHALL THE AUTHOR BE LIABLE FOR
# ANY SPECIAL, DIRECT, INDIRECT, OR CONSEQUENTIAL DAMAGES OR ANY DAMAGES
# WHATSOEVER RESULTING FROM LOSS OF USE, DATA OR PROFITS, WHETHER IN AN
# ACTION OF CONTRACT, NEGLIGENCE OR OTHER TORTIOUS ACTION, ARISING OUT OF
# OR IN CONNECTION WITH THE USE OR PERFORMANCE OF THIS SOFTWARE.
from __future__ import with_statement

from shared.references import \
    SWRealReference, SW2_FutureReference, SWDataValue, \
    SWErrorReference, SW2_SweetheartReference, SW2_TombstoneReference,\
    SW2_FixedReference, SWReferenceJSONEncoder, SW2_ConcreteReference
from shared.io_helpers import read_framed_json, write_framed_json
from skywriting.runtime.exceptions import BlameUserException, MissingInputException, ReferenceUnavailableException,\
    RuntimeSkywritingError
from skywriting.runtime.executor_helpers import ContextManager, retrieve_filename_for_ref, \
    retrieve_filenames_for_refs, get_ref_for_url, ref_from_string, \
    retrieve_file_or_string_for_ref, ref_from_safe_string,\
    write_fixed_ref_string
from skywriting.runtime.block_store import get_own_netloc

from skywriting.runtime.producer import make_local_output
from skywriting.runtime.fetcher import fetch_ref_async
from skywriting.runtime.object_cache import retrieve_object_for_ref, ref_from_object,\
    cache_object

import hashlib
import simplejson
import logging
import shutil
import subprocess
import tempfile
import os.path
import threading
import pickle
import time
import socket
import struct
from subprocess import PIPE
from datetime import datetime

from errno import EPIPE

import ciel
import traceback

try:
    import sendmsg
    sendmsg_enabled = True
except ImportError:
    sendmsg_enabled = False

running_children = {}

def add_running_child(proc):
    running_children[proc.pid] = proc

def remove_running_child(proc):
    del running_children[proc.pid]

def kill_all_running_children():
    for child in running_children.values():
        try:
            child.kill()
            child.wait()
        except:
            pass

class list_with:
    def __init__(self, l):
        self.wrapped_list = l
    def __enter__(self):
        return [x.__enter__() for x in self.wrapped_list]
    def __exit__(self, exnt, exnv, exntb):
        for x in self.wrapped_list:
            x.__exit__(exnt, exnv, exntb)
        return False

class ExecutionFeatures:
    
    def __init__(self):

        self.executors = dict([(x.handler_name, x) for x in [SkywritingExecutor, SkyPyExecutor, SWStdinoutExecutor, 
                                                           EnvironmentExecutor, JavaExecutor, DotNetExecutor, 
                                                           CExecutor, GrabURLExecutor, SyncExecutor, InitExecutor,
                                                           Java2Executor, OCamlExecutor, ProcExecutor]])
        self.runnable_executors = dict([(x, self.executors[x]) for x in self.check_executors()])
        cacheable_executors = [SkywritingExecutor, SkyPyExecutor, Java2Executor]
        self.process_cacheing_executors = filter(lambda x: x in self.runnable_executors.values(), cacheable_executors)

    def all_features(self):
        return self.executors.keys()

    def check_executors(self):
        ciel.log.error("Checking executors:", "EXEC", logging.INFO)
        retval = []
        for (name, executor) in self.executors.items():
            if executor.can_run():
                ciel.log.error("Executor '%s' can run" % name, "EXEC", logging.INFO)
                retval.append(name)
            else:
                ciel.log.error("Executor '%s' CANNOT run" % name, "EXEC", logging.WARNING)
        return retval
    
    def can_run(self, name):
        return name in self.runnable_executors

    def get_executor(self, name, worker):
        try:
            return self.runnable_executors[name](worker)
        except KeyError:
            raise Exception("Can't run %s here" % name)

    def get_executor_class(self, name):
        return self.executors[name]

# Helper functions
def spawn_task_helper(task_record, executor_name, small_task=False, delegated_outputs=None, scheduling_class=None, scheduling_type=None, **executor_args):

    new_task_descriptor = {"handler": executor_name}
    if small_task:
        try:
            worker_private = new_task_descriptor["worker_private"]
        except KeyError:
            worker_private = {}
            new_task_descriptor["worker_private"] = worker_private
        worker_private["hint"] = "small_task"
    if scheduling_class is not None:
        new_task_descriptor["scheduling_class"] = scheduling_class
    if scheduling_type is not None:
        new_task_descriptor["scheduling_type"] = scheduling_type
    if delegated_outputs is not None:
        new_task_descriptor["expected_outputs"] = delegated_outputs
    return task_record.spawn_task(new_task_descriptor, is_tail_spawn=(delegated_outputs is not None), **executor_args)

def package_lookup(task_record, block_store, key):
    if task_record.package_ref is None:
        ciel.log.error("Package lookup for %s in task without package" % key, "EXEC", logging.WARNING)
        return None
    package_dict = retrieve_object_for_ref(task_record.package_ref, "pickle", task_record)
    try:
        return package_dict[key]
    except KeyError:
        ciel.log.error("Package lookup for %s: no such key" % key, "EXEC", logging.WARNING)
        return None

def multi_to_single_line(s):
    lines = s.split("\n")
    lines = filter(lambda x: len(x) > 0, lines)
    s = " // ".join(lines)
    if len(s) > 100:
        s = s[:99] + "..."
    return s

def test_program(args, friendly_name):
    try:
        proc = subprocess.Popen(args, stdout=subprocess.PIPE, stderr=subprocess.PIPE)
        (outstr, errstr) = proc.communicate()
        if proc.returncode == 0:
            ciel.log.error("Successfully tested %s: wrote '%s'" % (friendly_name, multi_to_single_line(outstr)), "EXEC", logging.INFO)
            return True
        else:
            ciel.log.error("Can't run %s: returned %d, stdout: '%s', stderr: '%s'" % (friendly_name, proc.returncode, outstr, errstr), "EXEC", logging.WARNING)
            return False
    except Exception as e:
        ciel.log.error("Can't run %s: exception '%s'" % (friendly_name, e), "EXEC", logging.WARNING)
        return False

def add_package_dep(package_ref, task_descriptor):
    if package_ref is not None:
        task_descriptor["dependencies"].append(package_ref)
        task_descriptor["task_private"]["package_ref"] = package_ref

def hash_update_with_structure(hash, value):
    """
    Recurses over a Skywriting data structure (containing lists, dicts and 
    primitive leaves) in a deterministic order, and updates the given hash with
    all values contained therein.
    """
    if isinstance(value, list):
        hash.update('[')
        for element in value:
            hash_update_with_structure(hash, element)
            hash.update(',')
        hash.update(']')
    elif isinstance(value, dict):
        hash.update('{')
        for (dict_key, dict_value) in sorted(value.items()):
            hash.update(dict_key)
            hash.update(':')
            hash_update_with_structure(hash, dict_value)
            hash.update(',')
        hash.update('}')
    elif isinstance(value, SWRealReference):
        hash.update('ref')
        hash.update(value.id)
    else:
        hash.update(str(value))

def accumulate_leaf_values(f, value):

    def flatten_lofl(ls):
        ret = []
        for l in ls:
            ret.extend(l)
        return ret

    if isinstance(value, list):
        accumd_list = [accumulate_leaf_values(f, v) for v in value]
        return flatten_lofl(accumd_list)
    elif isinstance(value, dict):
        accumd_keys = flatten_lofl([accumulate_leaf_values(f, v) for v in value.keys()])
        accumd_values = flatten_lofl([accumulate_leaf_values(f, v) for v in value.values()])
        accumd_keys.extend(accumd_values)
        return accumd_keys
    else:
        return [f(value)]

class BaseExecutor:
    
    TASK_PRIVATE_ENCODING = 'pickle'
    
    def __init__(self, worker):
        self.worker = worker
        self.block_store = worker.block_store
    
    def run(self, task_descriptor, task_record):
        # XXX: This is braindead, considering that we just stashed task_private
        #      in here during prepare().
        self._run(task_descriptor["task_private"], task_descriptor, task_record)
    
    def abort(self):
        self._abort()    
    
    def cleanup(self):
        pass
        
    @classmethod
    def prepare_task_descriptor_for_execute(cls, task_descriptor, task_record, block_store):
        # Convert task_private from a reference to an object in here.
        try:
            task_descriptor["task_private"] = retrieve_object_for_ref(task_descriptor["task_private"], BaseExecutor.TASK_PRIVATE_ENCODING, task_record)
        except:
            ciel.log('Error retrieving task_private reference from task', 'BASE_EXECUTOR', logging.WARN, True)
            raise
        
    @classmethod
    def build_task_descriptor(cls, task_descriptor, parent_task_record):
        # Convert task_private to a reference in here. 
        task_private_id = ("%s:_private" % task_descriptor["task_id"])
        task_private_ref = ref_from_object(task_descriptor["task_private"], BaseExecutor.TASK_PRIVATE_ENCODING, task_private_id)
        parent_task_record.publish_ref(task_private_ref)
        task_descriptor["task_private"] = task_private_ref
        task_descriptor["dependencies"].append(task_private_ref)

class OngoingFetch:

<<<<<<< HEAD
    def __init__(self, ref, chunk_size, task_record, sole_consumer=False, make_sweetheart=False, must_block=False):
=======
    def __init__(self, ref, chunk_size, sole_consumer=False, make_sweetheart=False, must_block=False, can_accept_fd=False):
>>>>>>> a5602283
        self.lock = threading.Lock()
        self.condvar = threading.Condition(self.lock)
        self.bytes = 0
        self.ref = ref
        self.chunk_size = chunk_size
        self.sole_consumer = sole_consumer
        self.make_sweetheart = make_sweetheart
        self.task_record = task_record
        self.done = False
        self.success = None
        self.filename = None
        self.fd = None
        self.completed_ref = None
        self.file_blocking = None
        # may_pipe = True because this class is only used for async operations.
        # The only current danger of pipes is that waiting for a transfer to complete might deadlock.
        if can_accept_fd:
            fd_callback = self.set_fd
        else:
            fd_callback = None
        self.fetch_ctx = fetch_ref_async(ref, 
                                         result_callback=self.result,
                                         progress_callback=self.progress, 
                                         reset_callback=self.reset,
                                         start_filename_callback=self.set_filename,
                                         start_fd_callback=fd_callback,
                                         chunk_size=chunk_size,
                                         may_pipe=True,
                                         must_block=must_block,
                                         sole_consumer=sole_consumer,
                                         task_record=task_record)
        
    def progress(self, bytes):
        with self.lock:
            self.bytes = bytes
            self.condvar.notify_all()

    def result(self, success, completed_ref):
        with self.lock:
            self.done = True
            self.success = success
            self.completed_ref = completed_ref
            self.condvar.notify_all()

    def reset(self):
        with self.lock:
            self.done = True
            self.success = False
            self.condvar.notify_all()
        self.client.cancel()

    def set_filename(self, filename, is_blocking):
        with self.lock:
            self.filename = filename
            self.file_blocking = is_blocking
            self.condvar.notify_all()
            
    def set_fd(self, fd, is_blocking):
        with self.lock:
            self.fd = fd
            self.file_blocking = is_blocking
            self.condvar.notify_all()

    def get_filename(self):
        with self.lock:
            while self.filename is None and self.success is not False:
                self.condvar.wait()
            if self.filename is not None:
                return (self.filename, self.file_blocking)
            else:
                return (None, None)
        
    def get_fd(self):
        with self.lock:
            while self.fd is None and self.filename is None and self.success is not False:
                self.condvar.wait()
            if self.fd is not None:
                return (self.fd, self.file_blocking)
            else:
                return (None, None)

    def get_completed_ref(self):
        return self.completed_ref

    def wait_bytes(self, bytes):
        with self.lock:
            while self.bytes < bytes and not self.done:
                self.condvar.wait()

    def wait_eof(self):
        with self.lock:
            while not self.done:
                self.condvar.wait()

    def cancel(self):
        self.fetch_ctx.cancel()

    def __enter__(self):
        return self

    def __exit__(self, exnt, exnv, exnbt):
        if not self.done:
            ciel.log("Cancelling async fetch for %s" % self.ref, "EXEC", logging.WARNING)
            self.cancel()
        return False

class OngoingOutputWatch:
    
    def __init__(self, ongoing_output):
        self.ongoing_output = ongoing_output
        
    def start(self):
        self.ongoing_output.start_watch()
        
    def set_chunk_size(self, new_size):
        return self.ongoing_output.set_watch_chunk_size(new_size)
    
    def cancel(self):
        return self.ongoing_output.cancel_watch()

class OngoingOutput:

    def __init__(self, output_name, output_index, can_smart_subscribe, may_pipe, make_local_sweetheart, can_accept_fd, executor):
        kwargs = {"may_pipe": may_pipe, "can_use_fd": can_accept_fd}
        if can_smart_subscribe:
            kwargs["subscribe_callback"] = self.subscribe_output
        self.output_ctx = make_local_output(output_name, **kwargs)
        self.may_pipe = may_pipe
        self.make_local_sweetheart = make_local_sweetheart
        self.output_name = output_name
        self.output_index = output_index
        self.watch_chunk_size = None
        self.executor = executor
        self.filename = None
        self.fd = None

    def __enter__(self):
        return self

    def size_update(self, new_size):
        self.output_ctx.size_update(new_size)

    def close(self):
        self.output_ctx.close()

    def rollback(self):
        self.output_ctx.rollback()

    def get_filename(self):
        if self.filename is None:
            (self.filename, is_fd) = self.output_ctx.get_filename_or_fd()
            assert not is_fd
        return self.filename
    
    def get_filename_or_fd(self):
        if self.filename is None and self.fd is None:
            x, is_fd = self.output_ctx.get_filename_or_fd()
            if is_fd:
                self.fd = x
                return (self.fd, True)
            else:
                self.filename = x
                return (self.filename, False)
        else:
            if self.filename is None:
                return (self.fd, True)
            else:
                return (self.filename, False)
    
    def get_size(self):
        assert not self.may_pipe
        assert self.filename is not None
        return os.stat(self.filename).st_size
        
    def get_stream_ref(self):
        return self.output_ctx.get_stream_ref()

    def get_completed_ref(self):
        completed_ref = self.output_ctx.get_completed_ref()
        if isinstance(completed_ref, SW2_ConcreteReference) and self.make_local_sweetheart:
            completed_ref = SW2_SweetheartReference.from_concrete(completed_ref, get_own_netloc())
        return completed_ref

    def subscribe_output(self, _):
        return OngoingOutputWatch(self)

    def start_watch(self):
        self.executor._subscribe_output(self.output_index, self.watch_chunk_size)
        
    def set_watch_chunk_size(self, new_chunk_size):
        if self.watch_chunk_size is not None:
            self.executor._subscribe_output(self.output_index, new_chunk_size)
        self.watch_chunk_size = new_chunk_size

    def cancel_watch(self):
        self.watch_chunk_size = None
        self.executor._unsubscribe_output(self.output_index)

    def __exit__(self, exnt, exnv, exnbt):
        if exnt is not None:
            self.rollback()
        else:
            self.close()

# Return states for proc task termination.
PROC_EXITED = 0
PROC_MUST_KEEP = 1
PROC_MAY_KEEP = 2
PROC_ERROR = 3

class ProcExecutor(BaseExecutor):
    """Executor for running generic processes."""
    
    handler_name = "proc"
    
    def __init__(self, worker):
        BaseExecutor.__init__(self, worker)
        self.process_pool = worker.process_pool
        self.ongoing_fetches = []
        self.ongoing_outputs = dict()
        self.transmit_lock = threading.Lock()

    @classmethod
    def build_task_descriptor(cls, task_descriptor, parent_task_record, 
                              process_record_id=None, is_fixed=False, command=None, proc_pargs=[], proc_kwargs={}, force_n_outputs=None,
                              n_extra_outputs=0, extra_dependencies=[], is_tail_spawn=False, accept_ref_list_for_single=False):

        #if process_record_id is None and start_command is None:
        #    raise BlameUserException("ProcExecutor tasks must specify either process_record_id or start_command")

        if process_record_id is not None:
            task_descriptor["task_private"]["id"] = process_record_id
        if command is not None:
            task_descriptor["task_private"]["command"] = command
        task_descriptor["task_private"]["proc_pargs"] = proc_pargs
        task_descriptor["task_private"]["proc_kwargs"] = proc_kwargs
        task_descriptor["dependencies"].extend(extra_dependencies)

        task_private_id = ("%s:_private" % task_descriptor["task_id"])
        if is_fixed:
            task_private_ref = SW2_FixedReference(task_private_id, get_own_netloc())
            write_fixed_ref_string(pickle.dumps(task_descriptor["task_private"]), task_private_ref)
        else:
            task_private_ref = ref_from_string(pickle.dumps(task_descriptor["task_private"]), task_private_id)
        parent_task_record.publish_ref(task_private_ref)
        
        task_descriptor["task_private"] = task_private_ref
        task_descriptor["dependencies"].append(task_private_ref)

        if force_n_outputs is not None:        
            if "expected_outputs" in task_descriptor and len(task_descriptor["expected_outputs"]) > 0:
                raise BlameUserException("Task already had outputs, but force_n_outputs is set")
            task_descriptor["expected_outputs"] = ["%s:out:%d" % (task_descriptor["task_id"], i) for i in range(force_n_outputs)]
        
        if not is_tail_spawn:
            if len(task_descriptor["expected_outputs"]) == 1 and not accept_ref_list_for_single:
                return SW2_FutureReference(task_descriptor["expected_outputs"][0])
            else:
                return [SW2_FutureReference(refid) for refid in task_descriptor["expected_outputs"]]

    def get_command(self):
        raise RuntimeSkywritingError("Attempted to get_command() for an executor that does not define this.")
    
    def get_env(self):
        return {}

    @staticmethod
    def can_run():
        return True
    
    def _run(self, task_private, task_descriptor, task_record):
        
        with ContextManager("Task %s" % task_descriptor["task_id"]) as manager:
            self.context_manager = manager
            self._guarded_run(task_private, task_descriptor, task_record)
            
    def _guarded_run(self, task_private, task_descriptor, task_record):
        
        self.task_record = task_record
        self.task_descriptor = task_descriptor
        self.expected_outputs = self.task_descriptor['expected_outputs']
        
        if "id" in task_private:
            id = task_private['id']
            self.process_record = self.process_pool.get_process_record(id)
        else:
            self.process_record = self.process_pool.get_soft_cache_process(self.__class__, task_descriptor["dependencies"])
            if self.process_record is None:
                self.process_record = self.process_pool.create_process_record(None, "json")
                if "command" in task_private:
                    command = [task_private["command"]]
                else:
                    command = self.get_command()
                command.extend(["--write-fifo", self.process_record.get_read_fifo_name(), 
                                "--read-fifo", self.process_record.get_write_fifo_name()])
                new_proc_env = os.environ.copy()
                new_proc_env.update(self.get_env())
                new_proc = subprocess.Popen(command, env=new_proc_env, close_fds=True)
                self.process_record.set_pid(new_proc.pid)
               
        # XXX: This will block until the attached process opens the pipes.
        reader = self.process_record.get_read_fifo()
        writer = self.process_record.get_write_fifo()
        self.reader = reader
        self.writer = writer
        
        #ciel.log('Got reader and writer FIFOs', 'PROC', logging.INFO)

        write_framed_json(("start_task", task_private), writer)

        try:
            if self.process_record.protocol == 'line':
                finished = self.line_event_loop(reader, writer)
            elif self.process_record.protocol == 'json':
                finished = self.json_event_loop(reader, writer)
            else:
                raise BlameUserException('Unsupported protocol: %s' % self.process_record.protocol)
        except:
            ciel.log('Got unexpected error', 'PROC', logging.ERROR, True)
            finished = PROC_ERROR
        
        if finished == PROC_EXITED:
            
            self.process_pool.delete_process_record(self.process_record)
        
        elif finished == PROC_MAY_KEEP:
            self.process_pool.soft_cache_process(self.process_record, self.__class__, self.soft_cache_keys)    
        
        elif finished == PROC_MUST_KEEP:
            pass
        elif finished == PROC_ERROR:
            ciel.log('Task died with an error', 'PROC', logging.ERROR)
            for output_id in self.expected_outputs:
                task_record.publish_ref(SWErrorReference(output_id, 'RUNTIME_ERROR', None))
            self.process_pool.delete_process_record(self.process_record)
        
    def line_event_loop(self, reader, writer):
        """Dummy event loop for testing interactive tasks."""
        while True:
            line = reader.readline()
            if line == '':
                return True
            
            argv = line.split()
            
            if argv[0] == 'exit':
                return True
            elif argv[0] == 'echo':
                print argv[1:]
            elif argv[0] == 'filename':
                print argv[1]
            else:
                print 'Unrecognised command:', argv
        
    def open_ref(self, ref, accept_string=False, make_sweetheart=False):
        """Fetches a reference if it is available, and returns a filename for reading it.
        Options to do with eagerness, streaming, etc.
        If reference is unavailable, raises a ReferenceUnavailableException."""
        ref = self.task_record.retrieve_ref(ref)
        if not accept_string:   
            ctx = retrieve_filename_for_ref(ref, self.task_record, return_ctx=True)
        else:
            ctx = retrieve_file_or_string_for_ref(ref, self.task_record)
        if ctx.completed_ref is not None:
            if make_sweetheart:
                ctx.completed_ref = SW2_SweetheartReference.from_concrete(ctx.completed_ref, get_own_netloc())
            self.task_record.publish_ref(ctx.completed_ref)
        return ctx.to_safe_dict()
        
    def publish_fetched_ref(self, fetch):
        completed_ref = fetch.get_completed_ref()
        if completed_ref is None:
            ciel.log("Cancelling async fetch %s (chunk %d)" % (fetch.ref.id, fetch.chunk_size), "EXEC", logging.INFO)
        else:
            if fetch.make_sweetheart:
                completed_ref = SW2_SweetheartReference.from_concrete(completed_ref, get_own_netloc())
            self.task_record.publish_ref(completed_ref)
        
    # Setting fd_socket_name implies you can accept a sendmsg'd FD.
    def open_ref_async(self, ref, chunk_size, sole_consumer=False, make_sweetheart=False, must_block=False, fd_socket_name=None):
        if not sendmsg_enabled:
            fd_socket_name = None
            ciel.log("Not using FDs directly: module 'sendmsg' not available", "EXEC", logging.WARNING)
        real_ref = self.task_record.retrieve_ref(ref)
<<<<<<< HEAD
        new_fetch = OngoingFetch(real_ref, chunk_size, self.task_record, sole_consumer, make_sweetheart, must_block)
        filename, file_blocking = new_fetch.get_filename()
=======
        new_fetch = OngoingFetch(real_ref, chunk_size, sole_consumer, make_sweetheart, must_block, can_accept_fd=(fd_socket_name is not None))
        ret = {"sending_fd": False}
        ret_fd = None
        if fd_socket_name is not None:
            fd, fd_blocking = new_fetch.get_fd()
            if fd is not None:
                ret["sending_fd"] = True
                ret["blocking"] = fd_blocking
                ret_fd = fd
        if not ret["sending_fd"]:
            filename, file_blocking = new_fetch.get_filename()
            ret["filename"] = filename
            ret["blocking"] = file_blocking
>>>>>>> a5602283
        if not new_fetch.done:
            self.context_manager.add_context(new_fetch)
            self.ongoing_fetches.append(new_fetch)
        else:
            self.publish_fetched_ref(new_fetch)
        # Definitions here: "done" means we're already certain that the producer has completed successfully.
        # "blocking" means that EOF, as and when it arrives, means what it says. i.e. it's a regular file and done, or a pipe-like thing.
<<<<<<< HEAD
        ret = {"filename": filename, "done": new_fetch.done, "blocking": file_blocking, "size": new_fetch.bytes}
        #ciel.log("Async fetch %s (chunk %d): initial status %d bytes, done=%s, blocking=%s" % (real_ref, chunk_size, ret["size"], ret["done"], ret["blocking"]), "EXEC", logging.INFO)
=======
        ret.update({"done": new_fetch.done, "size": new_fetch.bytes})
        ciel.log("Async fetch %s (chunk %d): initial status %d bytes, done=%s, blocking=%s, sending_fd=%s" % (real_ref, chunk_size, ret["size"], ret["done"], ret["blocking"], ret["sending_fd"]), "EXEC", logging.INFO)
>>>>>>> a5602283
        if new_fetch.done:
            if not new_fetch.success:
                ciel.log("Async fetch %s failed early" % ref, "EXEC", logging.WARNING)
                ret["error"] = "EFAILED"
        return (ret, ret_fd)
    
    def close_async_file(self, id, chunk_size):
        for fetch in self.ongoing_fetches:
            if fetch.ref.id == id and fetch.chunk_size == chunk_size:
                self.publish_fetched_ref(fetch)
                self.context_manager.remove_context(fetch)
                self.ongoing_fetches.remove(fetch)
                return
        #ciel.log("Ignored cancel for async fetch %s (chunk %d): not in progress" % (id, chunk_size), "EXEC", logging.WARNING)

    def wait_async_file(self, id, eof=None, bytes=None):
        the_fetch = None
        for fetch in self.ongoing_fetches:
            if fetch.ref.id == id:
                the_fetch = fetch
                break
        if the_fetch is None:
            ciel.log("Failed to wait for async-fetch %s: not an active transfer" % id, "EXEC", logging.WARNING)
            return {"success": False}
        if eof is not None:
            ciel.log("Waiting for fetch %s to complete" % id, "EXEC", logging.INFO)
            the_fetch.wait_eof()
        else:
            ciel.log("Waiting for fetch %s length to exceed %d bytes" % (id, bytes), "EXEC", logging.INFO)
            the_fetch.wait_bytes(bytes)
        if the_fetch.done and not the_fetch.success:
            ciel.log("Wait %s complete: transfer has failed" % id, "EXEC", logging.WARNING)
            return {"success": False}
        else:
            ret = {"size": int(the_fetch.bytes), "done": the_fetch.done, "success": True}
            ciel.log("Wait %s complete: new length=%d, EOF=%s" % (id, ret["size"], ret["done"]), "EXEC", logging.INFO)
            return ret
        
    def spawn(self, request_args):
        """Spawns a child task. Arguments define a task_private structure. Returns a list
        of future references."""
        
        # Args dict arrives from sw with unicode keys :(
        str_args = dict([(str(k), v) for (k, v) in request_args.items()])
        
        if "small_task" not in str_args:
            str_args['small_task'] = False
        
        return spawn_task_helper(self.task_record, **str_args)
    
    def tail_spawn(self, request_args):
        
        if request_args.get("is_fixed", False):
            request_args["process_record_id"] = self.process_record.id
        request_args["delegated_outputs"] = self.task_descriptor["expected_outputs"]
        self.spawn(request_args)
    
    def allocate_output(self, prefix=""):
        new_output_name = self.task_record.create_published_output_name(prefix)
        self.expected_outputs.append(new_output_name)
        return {"index": len(self.expected_outputs) - 1}
    
    def publish_string(self, index, str):
        """Defines a reference with the given string contents."""
        ref = ref_from_safe_string(str, self.expected_outputs[index])
        self.task_record.publish_ref(ref)
        return {"ref": ref}

    def open_output(self, index, may_pipe=False, may_stream=False, make_local_sweetheart=False, can_smart_subscribe=False, fd_socket_name=None):
        if may_pipe and not may_stream:
            raise Exception("Insane parameters: may_stream=False and may_pipe=True may well lead to deadlock")
        if index in self.ongoing_outputs:
            raise Exception("Tried to open output %d which was already open" % index)
        if not sendmsg_enabled:
            ciel.log("Not using FDs directly: module 'sendmsg' not available", "EXEC", logging.WARNING)
            fd_socket_name = None
        output_name = self.expected_outputs[index]
        can_accept_fd = (fd_socket_name is not None)
        output_ctx = OngoingOutput(output_name, index, can_smart_subscribe, may_pipe, make_local_sweetheart, can_accept_fd, self)
        self.ongoing_outputs[index] = output_ctx
        self.context_manager.add_context(output_ctx)
        if may_stream:
            ref = output_ctx.get_stream_ref()
            self.task_record.prepublish_refs([ref])
        x, is_fd = output_ctx.get_filename_or_fd()
        if is_fd:
            return ({"sending_fd": True}, x)
        else:
            return ({"sending_fd": False, "filename": x}, None)

    def stop_output(self, index):
        self.context_manager.remove_context(self.ongoing_outputs[index])
        del self.ongoing_outputs[index]

    def close_output(self, index, size=None):
        output = self.ongoing_outputs[index]
        if size is None:
            size = output.get_size()
        output.size_update(size)
        self.stop_output(index)
        ret_ref = output.get_completed_ref()
        self.task_record.publish_ref(ret_ref)
        return {"ref": ret_ref}

    def log(self, message):
        t = datetime.now()
        timestamp = time.mktime(t.timetuple()) + t.microsecond / 1e6
        self.worker.master_proxy.log(self.task_descriptor["job"], self.task_descriptor["task_id"], timestamp, message)

    def rollback_output(self, index):
        self.ongoing_outputs[index].rollback()
        self.stop_output(index)

    def output_size_update(self, index, size):
        self.ongoing_outputs[index].size_update(size)

    def _subscribe_output(self, index, chunk_size):
        message = ("subscribe", {"index": index, "chunk_size": chunk_size})
        with self.transmit_lock:
            write_framed_json(message, self.writer)

    def _unsubscribe_output(self, index):
        message = ("unsubscribe", {"index": index})
        with self.transmit_lock:
            write_framed_json(message, self.writer)
           
    def json_event_loop(self, reader, writer):
        while True:

            try:
                (method, args) = read_framed_json(reader)
            except:
                ciel.log('Error reading in JSON event loop', 'PROC', logging.WARN, True)
                return PROC_ERROR
                
            #ciel.log('Method is %s' % repr(method), 'PROC', logging.INFO)
            response = None
            response_fd = None
            
            try:
                if method == 'open_ref':
                    
                    if "ref" not in args:
                        ciel.log('Missing required argument key: ref', 'PROC', logging.ERROR, False)
                        return PROC_ERROR
                    
                    try:
                        response = self.open_ref(**args)
                    except ReferenceUnavailableException:
                        response = {'error' : 'EWOULDBLOCK'}
                        
                elif method == "open_ref_async":
                    
                    if "ref" not in args or "chunk_size" not in args:
                        ciel.log("Missing required argument key: open_ref_async needs both 'ref' and 'chunk_size'", "PROC", logging.ERROR, False)
                        return PROC_ERROR
            
                    try:
                        response, response_fd = self.open_ref_async(**args)
                    except ReferenceUnavailableException:
                        response = {"error": "EWOULDBLOCK"}
                        
                elif method == "wait_stream":
                    response = self.wait_async_file(**args)
                    
                elif method == "close_stream":
                    self.close_async_file(args["id"], args["chunk_size"])
                    
                elif method == 'spawn':
                    
                    response = self.spawn(args)
                                        
                elif method == 'tail_spawn':
                    
                    response = self.tail_spawn(args)
                    
                elif method == 'allocate_output':
                    
                    response = self.allocate_output(**args)
                    
                elif method == 'publish_string':
                    
                    response = self.publish_string(**args)

                elif method == 'log':
                    # No response.
                    self.log(**args)

                elif method == 'open_output':
                    
                    try:
                        index = int(args['index'])
                        if index < 0 or index > len(self.expected_outputs):
                            ciel.log('Invalid argument value: i (index) out of bounds [0, %s)' % self.expected_outputs, 'PROC', logging.ERROR, False)
                            return PROC_ERROR
                    except KeyError:
                        if len(self.task_descriptor['expected_outputs']) == 1:
                            args["index"] = 0
                        else:
                            ciel.log('Missing argument key: i (index), and >1 expected output so could not infer index', 'PROC', logging.ERROR, False)
                            return PROC_ERROR
                    
                    response, response_fd = self.open_output(**args)
                        
                elif method == 'close_output':
    
                    try:
                        index = int(args['index'])
                        if index < 0 or index > len(self.expected_outputs):
                            ciel.log('Invalid argument value: i (index) out of bounds [0, %s)' % self.expected_outputs, 'PROC', logging.ERROR, False)
                            return PROC_ERROR
                    except KeyError:
                        if len(self.task_descriptor['expected_outputs']) == 1:
                            args["index"] = 0
                        else:
                            ciel.log('Missing argument key: i (index), and >1 expected output so could not infer index', 'PROC', logging.ERROR, False)
                            return PROC_ERROR
                        
                    response = self.close_output(**args)
                    
                elif method == 'rollback_output':
    
                    try:
                        index = int(args['index'])
                        if index < 0 or index > len(self.expected_outputs):
                            ciel.log('Invalid argument value: i (index) out of bounds [0, %s)' % self.expected_outputs, 'PROC', logging.ERROR, False)
                            return PROC_ERROR
                    except KeyError:
                        if len(self.task_descriptor['expected_outputs']) == 1:
                            args["index"] = 0
                        else:
                            ciel.log('Missing argument key: i (index), and >1 expected output so could not infer index', 'PROC', logging.ERROR, False)
                            return PROC_ERROR
                        
                    response = {'ref' : self.rollback_output(**args)}
                    
                elif method == "advert":
                    
                    self.output_size_update(**args)
    
                elif method == "package_lookup":
                    
                    response = {"value": package_lookup(self.task_record, self.block_store, args["key"])}
    
                elif method == 'error':
                    ciel.log('Got error from task: %s' % args["report"], 'PROC', logging.ERROR, False)
                    return PROC_ERROR
    
                elif method == 'exit':
                    
                    if args["keep_process"] == "must_keep":
                        return PROC_MUST_KEEP
                    elif args["keep_process"] == "may_keep":
                        self.soft_cache_keys = args.get("soft_cache_keys", [])
                        return PROC_MAY_KEEP
                    elif args["keep_process"] == "no":
                        return PROC_EXITED
                    else:
                        ciel.log("Bad exit status from task: %s" % args, "PROC", logging.ERROR)
                
                else:
                    ciel.log('Invalid method: %s' % method, 'PROC', logging.WARN, False)
                    return PROC_ERROR

            except:
                ciel.log('Error during method handling in JSON event loop', 'PROC', logging.ERROR, True)
                return PROC_ERROR
        
            try:
                if response is not None:
                    with self.transmit_lock:
                        write_framed_json((method, response), writer)
                if response_fd is not None:
                    socket_name = args["fd_socket_name"]
                    sock = socket.socket(socket.AF_UNIX)
                    sock.connect(socket_name)
                    sendmsg.sendmsg(fd=sock.fileno(), data="FD", ancillary=(socket.SOL_SOCKET, sendmsg.SCM_RIGHTS, struct.pack("i", response_fd)))
                    os.close(response_fd)
                    sock.close()
            except:
                ciel.log('Error writing response in JSON event loop', 'PROC', logging.WARN, True)
                return PROC_ERROR
        
        return True
    
   
class SkyPyExecutor(ProcExecutor):

    handler_name = "skypy"
    skypybase = os.getenv("CIEL_SKYPY_BASE", None)
    process_cache = set()
    
    def __init__(self, worker):
        ProcExecutor.__init__(self, worker)

    @classmethod
    def build_task_descriptor(cls, task_descriptor, parent_task_record, pyfile_ref=None, coro_ref=None, entry_point=None, entry_args=None, export_json=False, run_fixed=False, is_tail_spawn=False, n_extra_outputs=0, **kwargs):

        if pyfile_ref is None and kwargs.get("process_record_id", None) is None:
            raise BlameUserException("All SkyPy invocations must specify a .py file reference as 'pyfile_ref' or else reference a fixed process")
        if coro_ref is None and (entry_point is None or entry_args is None) and kwargs.get("process_record_id", None) is None:
            raise BlameUserException("All SkyPy invocations must specify either coro_ref or entry_point and entry_args, or else reference a fixed process")

        if not is_tail_spawn:
            ret_output = "%s:retval" % task_descriptor["task_id"]
            task_descriptor["expected_outputs"].append(ret_output)
            task_descriptor["task_private"]["ret_output"] = 0
            extra_outputs = ["%s:out:%d" % (task_descriptor["task_id"], i) for i in range(n_extra_outputs)]
            task_descriptor["expected_outputs"].extend(extra_outputs)
            task_descriptor["task_private"]["extra_outputs"] = range(1, n_extra_outputs + 1)
        
        if coro_ref is not None:
            task_descriptor["task_private"]["coro_ref"] = coro_ref
            task_descriptor["dependencies"].append(coro_ref)
        else:
            task_descriptor["task_private"]["entry_point"] = entry_point
            task_descriptor["task_private"]["entry_args"] = entry_args
        if not is_tail_spawn:
            task_descriptor["task_private"]["export_json"] = export_json
            task_descriptor["task_private"]["run_fixed"] = run_fixed
        task_descriptor["task_private"]["is_continuation"] = is_tail_spawn
        if pyfile_ref is not None:
            task_descriptor["task_private"]["py_ref"] = pyfile_ref
            task_descriptor["dependencies"].append(pyfile_ref)
        add_package_dep(parent_task_record.package_ref, task_descriptor)

        return ProcExecutor.build_task_descriptor(task_descriptor, parent_task_record,  
                                                    is_tail_spawn=is_tail_spawn, **kwargs)

    def get_command(self):
        return ["pypy", os.path.join(SkyPyExecutor.skypybase, "stub.py")]
        
    def get_env(self):
        return {"PYTHONPATH": SkyPyExecutor.skypybase + ":" + os.environ["PYTHONPATH"]}

    @staticmethod
    def can_run():
        if SkyPyExecutor.skypybase is None:
            ciel.log.error("Can't run SkyPy: CIEL_SKYPY_BASE not in environment", "SKYPY", logging.WARNING)
            return False
        else:
            return test_program(["pypy", os.path.join(SkyPyExecutor.skypybase, "stub.py"), "--version"], "PyPy")
   
class Java2Executor(ProcExecutor):
    
    handler_name = "java2"
    process_cache = set()
    
    def __init__(self, worker):
        ProcExecutor.__init__(self, worker)

    @classmethod
    def check_args_valid(cls, args, n_outputs):
        if "class_name" not in args and "object_ref" not in args:
            raise BlameUserException("All Java2 invocations must specify either a class_name or an object_ref")
        if "jar_lib" not in args:
            raise BlameUserException("All Java2 invocations must specify a jar_lib")
            
    @classmethod
    def build_task_descriptor(cls, task_descriptor, parent_task_record, jar_lib=None, args=None, class_name=None, object_ref=None, n_outputs=1, is_tail_spawn=False, **kwargs):
        # More good stuff goes here.
        if jar_lib is None and kwargs.get("process_record_id", None) is None:
            raise BlameUserException("All Java2 invocations must either specify jar libs or an existing process ID")
        if class_name is None and object_ref is None and kwargs.get("process_record_id", None) is None:
            raise BlameUserException("All Java2 invocations must specify either a class_name or an object_ref, or else give a process ID")
        
        if jar_lib is not None:
            task_descriptor["task_private"]["jar_lib"] = jar_lib
            for jar_ref in jar_lib:
                task_descriptor["dependencies"].append(jar_ref)

        if not is_tail_spawn:
            sha = hashlib.sha1()
            hash_update_with_structure(sha, [args, n_outputs])
            hash_update_with_structure(sha, class_name)
            hash_update_with_structure(sha, object_ref)
            hash_update_with_structure(sha, jar_lib)
            name_prefix = "java2:%s:" % (sha.hexdigest())
            task_descriptor["expected_outputs"] = ["%s%d" % (name_prefix, i) for i in range(n_outputs)]            
        
        if class_name is not None:
            task_descriptor["task_private"]["class_name"] = class_name
        if object_ref is not None:
            task_descriptor["task_private"]["object_ref"] = object_ref
            task_descriptor["dependencies"].append(object_ref)
        if args is not None:
            task_descriptor["task_private"]["args"] = args
        add_package_dep(parent_task_record.package_ref, task_descriptor)
        
        return ProcExecutor.build_task_descriptor(task_descriptor, parent_task_record, n_extra_outputs=0, is_tail_spawn=is_tail_spawn, accept_ref_list_for_single=True, **kwargs)
        
    def get_command(self):
        return ["java", "-Xmx2048M", "-cp", os.getenv('CLASSPATH'), "com.asgow.ciel.executor.Java2Executor"]

    @staticmethod
    def can_run():
        cp = os.getenv("CLASSPATH")
        if cp is None:
            ciel.log.error("Can't run Java: no CLASSPATH set", "JAVA", logging.WARNING)
            return False
        else:
            return test_program(["java", "-cp", cp, "com.asgow.ciel.executor.Java2Executor", "--version"], "Java")

class OCamlExecutor(ProcExecutor):
    
    handler_name = "ocaml"
    process_cache = set()
    
    def __init__(self, worker):
        ProcExecutor.__init__(self, worker)

    @classmethod
    def check_args_valid(cls, args, n_outputs):
        if "binary" not in args:
            raise BlameUserException("All OCaml invocations must specify a binary")
            
    @classmethod
    def build_task_descriptor(cls, task_descriptor, parent_task_record, binary, args=None, n_outputs=1, is_tail_spawn=False, **kwargs):
        if binary is None:
            raise BlameUserException("All OCaml invocations must specify a binary")
        
        task_descriptor["task_private"]["binary"] = binary

        if not is_tail_spawn:
            sha = hashlib.sha1()
            hash_update_with_structure(sha, [args, n_outputs])
            hash_update_with_structure(sha, binary)
            name_prefix = "ocaml:%s:" % (sha.hexdigest())
            task_descriptor["expected_outputs"] = ["%s%d" % (name_prefix, i) for i in range(n_outputs)]            
        
        if args is not None:
            task_descriptor["task_private"]["args"] = args
        
        return ProcExecutor.build_task_descriptor(task_descriptor, parent_task_record, n_extra_outputs=0, is_tail_spawn=is_tail_spawn, is_fixed=False, accept_ref_list_for_single=True, **kwargs)
        
    def get_command(self):
        return ["ocaml-wrapper"]

    @staticmethod
    def can_run():
        return test_program(["ocamlc", "-where"], "OCaml")

class SkywritingExecutor(ProcExecutor):

    handler_name = "swi"
    stdlibbase = os.getenv("CIEL_SW_STDLIB", None)
    sw_interpreter_base = os.getenv("CIEL_SW_BASE", None)
    process_cache = set()

    def __init__(self, worker):
        ProcExecutor.__init__(self, worker)

    @classmethod
    def build_task_descriptor(cls, task_descriptor, parent_task_record, sw_file_ref=None, start_env=None, start_args=None, cont_ref=None, n_extra_outputs=0, is_tail_spawn=False, **kwargs):

        if sw_file_ref is None and cont_ref is None:
            raise BlameUserException("Skywriting tasks must specify either a continuation object or a .sw file")
        if n_extra_outputs > 0:
            raise BlameUserException("Skywriting can't deal with extra outputs")

        if not is_tail_spawn:
            task_descriptor["expected_outputs"] = ["%s:retval" % task_descriptor["task_id"]]
            task_descriptor["task_private"]["ret_output"] = 0

        if cont_ref is not None:
            task_descriptor["task_private"]["cont"] = cont_ref
            task_descriptor["dependencies"].append(cont_ref)
        else:
            # External call: SW file should be started from the beginning.
            task_descriptor["task_private"]["swfile_ref"] = sw_file_ref
            task_descriptor["dependencies"].append(sw_file_ref)
            task_descriptor["task_private"]["start_env"] = start_env
            task_descriptor["task_private"]["start_args"] = start_args
        add_package_dep(parent_task_record.package_ref, task_descriptor)
        
        return ProcExecutor.build_task_descriptor(task_descriptor, parent_task_record, 
                                                  is_tail_spawn=is_tail_spawn, is_fixed=False, **kwargs)

    def get_command(self):
        command = ["python", os.path.join(SkywritingExecutor.sw_interpreter_base, "interpreter_main.py")]
        if SkywritingExecutor.stdlibbase is not None:
            command.extend(["--stdlib-base", SkywritingExecutor.stdlibbase])
        return command

    @staticmethod
    def can_run():
        if SkywritingExecutor.sw_interpreter_base is None:
            ciel.log.error("Can't run Skywriting: CIEL_SW_BASE not in environment", "SKYWRITING", logging.WARNING)
            return False
        else:
            return test_program(["python", os.path.join(SkywritingExecutor.sw_interpreter_base, "interpreter_main.py"), "--version"], "Skywriting")

class SimpleExecutor(BaseExecutor):

    def __init__(self, worker):
        BaseExecutor.__init__(self, worker)

    @classmethod
    def build_task_descriptor(cls, task_descriptor, parent_task_record, args, n_outputs, is_tail_spawn=False):

        if is_tail_spawn and len(task_descriptor["expected_outputs"]) != n_outputs:
            raise BlameUserException("SimpleExecutor being built with delegated outputs %s but n_outputs=%d" % (task_descriptor["expected_outputs"], n_outputs))

        # Throw early if the args are bad
        cls.check_args_valid(args, n_outputs)

        # Discover required ref IDs for this executor
        reqd_refs = cls.get_required_refs(args)
        task_descriptor["dependencies"].extend(reqd_refs)

        sha = hashlib.sha1()
        hash_update_with_structure(sha, [args, n_outputs])
        name_prefix = "%s:%s:" % (cls.handler_name, sha.hexdigest())

        # Name our outputs
        if not is_tail_spawn:
            task_descriptor["expected_outputs"] = ["%s%d" % (name_prefix, i) for i in range(n_outputs)]

        # Add the args dict
        args_name = "%ssimple_exec_args" % name_prefix
        args_ref = ref_from_object(args, "pickle", args_name)
        parent_task_record.publish_ref(args_ref)
        task_descriptor["dependencies"].append(args_ref)
        task_descriptor["task_private"]["simple_exec_args"] = args_ref
        
        BaseExecutor.build_task_descriptor(task_descriptor, parent_task_record)

        if is_tail_spawn:
            return None
        else:
            return [SW2_FutureReference(x) for x in task_descriptor["expected_outputs"]]
        
    def resolve_required_refs(self, args):
        try:
            args["inputs"] = [self.task_record.retrieve_ref(ref) for ref in args["inputs"]]
        except KeyError:
            pass

    @classmethod
    def get_required_refs(cls, args):
        try:
            # Shallow copy
            return list(args["inputs"])
        except KeyError:
            return []

    @classmethod
    def check_args_valid(cls, args, n_outputs):
        if "inputs" in args:
            for ref in args["inputs"]:
                if not isinstance(ref, SWRealReference):
                    raise BlameUserException("Simple executors need args['inputs'] to be a list of references. %s is not a reference." % ref)

    @staticmethod
    def can_run():
        return True

    def _run(self, task_private, task_descriptor, task_record):
        self.task_record = task_record
        self.task_id = task_descriptor["task_id"]
        self.output_ids = task_descriptor["expected_outputs"]
        self.output_refs = [None for i in range(len(self.output_ids))]
        self.succeeded = False
        self.args = retrieve_object_for_ref(task_private["simple_exec_args"], "pickle", self.task_record)

        try:
            self.debug_opts = self.args['debug_options']
        except KeyError:
            self.debug_opts = []
        self.resolve_required_refs(self.args)
        try:
            self._execute()
            for ref in self.output_refs:
                if ref is not None:
                    self.task_record.publish_ref(ref)
                else:
                    ciel.log.error("Executor failed to define output %s" % ref.id, "EXEC", logging.WARNING)
            self.succeeded = True
        except:
            ciel.log.error("Task execution failed", "EXEC", logging.ERROR, True)
            raise
        finally:
            self.cleanup_task()
        
    def cleanup_task(self):
        self._cleanup_task()
    
    def _cleanup_task(self):
        pass

class ProcessRunningExecutor(SimpleExecutor):

    def __init__(self, worker):
        SimpleExecutor.__init__(self, worker)

        self._lock = threading.Lock()
        self.proc = None
        self.context_mgr = None

    def _execute(self):
        self.context_mgr = ContextManager("Simple Task %s" % self.task_id)
        with self.context_mgr:
            self.guarded_execute()

    def guarded_execute(self):
        try:
            self.input_refs = self.args['inputs']
        except KeyError:
            self.input_refs = []
        try:
            self.stream_output = self.args['stream_output']
        except KeyError:
            self.stream_output = False
        try:
            self.pipe_output = self.args['pipe_output']
        except KeyError:
            self.pipe_output = False
        try:
            self.eager_fetch = self.args['eager_fetch']
        except KeyError:
            self.eager_fetch = False
        try:
            self.stream_chunk_size = self.args['stream_chunk_size']
        except KeyError:
            self.stream_chunk_size = 67108864

        try:
            self.make_sweetheart = self.args['make_sweetheart']
            if not isinstance(self.make_sweetheart, list):
                self.make_sweetheart = [self.make_sweetheart]
        except KeyError:
            self.make_sweetheart = []

        file_inputs = None
        push_threads = None

        if self.eager_fetch:
            file_inputs = retrieve_filenames_for_refs(self.input_refs, self.task_record)
        else:
<<<<<<< HEAD
            push_threads = [OngoingFetch(ref, chunk_size=67108864, task_record=self.task_record, must_block=True) for ref in self.input_refs]
=======
            push_threads = [OngoingFetch(ref, chunk_size=self.stream_chunk_size, must_block=True) for ref in self.input_refs]
>>>>>>> a5602283
            for thread in push_threads:
                self.context_mgr.add_context(thread)

        # TODO: Make these use OngoingOutputs and the context manager.                
        with list_with([make_local_output(id, may_pipe=self.pipe_output) for id in self.output_ids]) as out_file_contexts:

            if self.stream_output:
       
                stream_refs = [ctx.get_stream_ref() for ctx in out_file_contexts]
                self.task_record.prepublish_refs(stream_refs)

            # We do these last, as these are the calls which can lead to stalls whilst we await a stream's beginning or end.
            if file_inputs is None:
                file_inputs = []
                for thread in push_threads:
                    (filename, is_blocking) = thread.get_filename()
                    if is_blocking is not None:
                        assert is_blocking is True
                    file_inputs.append(filename)
            
            file_outputs = [filename for (filename, is_fd) in (ctx.get_filename_or_fd() for ctx in out_file_contexts)]
            
            self.proc = self.start_process(file_inputs, file_outputs)
            add_running_child(self.proc)

            rc = self.await_process(file_inputs, file_outputs)
            remove_running_child(self.proc)

            self.proc = None

            #        if "trace_io" in self.debug_opts:
            #            transfer_ctx.log_traces()

            if rc != 0:
                raise OSError()

        for i, output in enumerate(out_file_contexts):
            self.output_refs[i] = output.get_completed_ref()

        ciel.engine.publish("worker_event", "Executor: Done")

    def start_process(self, input_files, output_files):
        raise Exception("Must override start_process when subclassing ProcessRunningExecutor")
        
    def await_process(self, input_files, output_files):
        rc = self.proc.wait()
        return rc

    def _cleanup_task(self):
        pass

    def _abort(self):
        if self.proc is not None:
            self.proc.kill()

class SWStdinoutExecutor(ProcessRunningExecutor):
    
    handler_name = "stdinout"

    def __init__(self, worker):
        ProcessRunningExecutor.__init__(self, worker)

    @classmethod
    def check_args_valid(cls, args, n_outputs):

        ProcessRunningExecutor.check_args_valid(args, n_outputs)
        if n_outputs != 1:
            raise BlameUserException("Stdinout executor must have one output")
        if "command_line" not in args:
            raise BlameUserException('Incorrect arguments to the stdinout executor: %s' % repr(args))

    def start_process(self, input_files, output_files):

        command_line = self.args["command_line"]
        ciel.log.error("Executing stdinout with: %s" % " ".join(map(str, command_line)), 'EXEC', logging.INFO)

        with open(output_files[0], "w") as temp_output_fp:
            # This hopefully avoids the race condition in subprocess.Popen()
            return subprocess.Popen(map(str, command_line), stdin=PIPE, stdout=temp_output_fp, close_fds=True)

    def await_process(self, input_files, output_files):

        with list_with([open(filename, 'r') for filename in input_files]) as fileobjs:
            for fileobj in fileobjs:
                try:
                    shutil.copyfileobj(fileobj, self.proc.stdin)
                except IOError, e:
                    if e.errno == EPIPE:
                        ciel.log.error('Abandoning cat due to EPIPE', 'EXEC', logging.WARNING)
                        break
                    else:
                        raise

        self.proc.stdin.close()
        rc = self.proc.wait()
        return rc
        
class EnvironmentExecutor(ProcessRunningExecutor):

    handler_name = "env"

    def __init__(self, worker):
        ProcessRunningExecutor.__init__(self, worker)

    @classmethod
    def check_args_valid(cls, args, n_outputs):
        ProcessRunningExecutor.check_args_valid(args, n_outputs)
        if "command_line" not in args:
            raise BlameUserException('Incorrect arguments to the env executor: %s' % repr(args))

    def start_process(self, input_files, output_files):

        command_line = self.args["command_line"]

        try:
            env = self.args['env']
        except KeyError:
            env = {}

        ciel.log.error("Executing environ with: %s" % " ".join(map(str, command_line)), 'EXEC', logging.INFO)

        with tempfile.NamedTemporaryFile(delete=False) as input_filenames_file:
            for filename in input_files:
                input_filenames_file.write(filename)
                input_filenames_file.write('\n')
            input_filenames_name = input_filenames_file.name
            
        with tempfile.NamedTemporaryFile(delete=False) as output_filenames_file:
            for filename in output_files:
                output_filenames_file.write(filename)
                output_filenames_file.write('\n')
            output_filenames_name = output_filenames_file.name
            
        environment = {'INPUT_FILES'  : input_filenames_name,
                       'OUTPUT_FILES' : output_filenames_name}
        
        environment.update(env)
            
        proc = subprocess.Popen(map(str, command_line), env=environment, close_fds=True)

        #_ = proc.stdout.read(1)
        #print 'Got byte back from Executor'

        return proc

class FilenamesOnStdinExecutor(ProcessRunningExecutor):
    
    def __init__(self, worker):
        ProcessRunningExecutor.__init__(self, worker)

        self.last_event_time = None
        self.current_state = "Starting up"
        self.state_times = dict()

    def change_state(self, new_state):
        time_now = datetime.now()
        old_state_time = time_now - self.last_event_time
        old_state_secs = float(old_state_time.seconds) + (float(old_state_time.microseconds) / 10**6)
        if self.current_state not in self.state_times:
            self.state_times[self.current_state] = old_state_secs
        else:
            self.state_times[self.current_state] += old_state_secs
        self.last_event_time = time_now
        self.current_state = new_state

    def resolve_required_refs(self, args):
        SimpleExecutor.resolve_required_refs(self, args)
        try:
            args["lib"] = [self.task_record.retrieve_ref(ref) for ref in args["lib"]]
        except KeyError:
            pass

    @classmethod
    def get_required_refs(cls, args):
        l = SimpleExecutor.get_required_refs(args)
        try:
            l.extend(args["lib"])
        except KeyError:
            pass
        return l

    def start_process(self, input_files, output_files):

        try:
            self.argv = self.args['argv']
        except KeyError:
            self.argv = []

        self.before_execute()
        ciel.engine.publish("worker_event", "Executor: running")

        if "go_slow" in self.debug_opts:
            ciel.log.error("DEBUG: Executor sleep(3)'ing", "EXEC", logging.DEBUG)
            time.sleep(3)

        proc = subprocess.Popen(self.get_process_args(), shell=False, stdin=PIPE, stdout=PIPE, stderr=None, close_fds=True)
        self.last_event_time = datetime.now()
        self.change_state("Writing input details")
        
        proc.stdin.write("%d,%d,%d\0" % (len(input_files), len(output_files), len(self.argv)))
        for x in input_files:
            proc.stdin.write("%s\0" % x)
        for x in output_files:
            proc.stdin.write("%s\0" % x)
        for x in self.argv:
            proc.stdin.write("%s\0" % x)
        proc.stdin.close()
        self.change_state("Waiting for FIFO pickup")

        _ = proc.stdout.read(1)
        #print 'Got byte back from Executor'

        return proc

    def gather_io_trace(self):
        anything_read = False
        while True:
            try:
                message = ""
                while True:
                    c = self.proc.stdout.read(1)
                    if not anything_read:
                        self.change_state("Gathering IO trace")
                        anything_read = True
                    if c == ",":
                        if message[0] == "C":
                            timestamp = float(message[1:])
                            ciel.engine.publish("worker_event", "Process log %f Computing" % timestamp)
                        elif message[0] == "I":
                            try:
                                params = message[1:].split("|")
                                stream_id = int(params[0])
                                timestamp = float(params[1])
                                ciel.engine.publish("worker_event", "Process log %f Waiting %d" % (timestamp, stream_id))
                            except:
                                ciel.log.error("Malformed data from stdout: %s" % message)
                                raise
                        else:
                            ciel.log.error("Malformed data from stdout: %s" % message)
                            raise Exception("Malformed stuff")
                        break
                    elif c == "":
                        raise Exception("Stdout closed")
                    else:
                        message = message + c
            except Exception as e:
                print e
                break

    def await_process(self, input_files, output_files):
        self.change_state("Running")
        if "trace_io" in self.debug_opts:
            ciel.log.error("DEBUG: Executor gathering an I/O trace from child", "EXEC", logging.INFO)
            self.gather_io_trace()
        rc = self.proc.wait()
        self.change_state("Done")
        ciel.log.error("Process terminated. Stats:", "EXEC", logging.INFO)
        for key, value in self.state_times.items():
            ciel.log.error("Time in state %s: %s seconds" % (key, value), "EXEC", logging.INFO)
        return rc

    def get_process_args(self):
        raise Exception("Must override get_process_args subclassing FilenamesOnStdinExecutor")

class JavaExecutor(FilenamesOnStdinExecutor):

    handler_name = "java"

    def __init__(self, worker):
        FilenamesOnStdinExecutor.__init__(self, worker)

    @staticmethod
    def can_run():
        cp = os.getenv("CLASSPATH")
        if cp is None:
            ciel.log.error("Can't run Java: no CLASSPATH set", "JAVA", logging.WARNING)
            return False
        else:
            return test_program(["java", "-cp", cp, "uk.co.mrry.mercator.task.JarTaskLoader", "--version"], "Java")

    @classmethod
    def check_args_valid(cls, args, n_outputs):

        FilenamesOnStdinExecutor.check_args_valid(args, n_outputs)
        if "lib" not in args or "class" not in args:
            raise BlameUserException('Incorrect arguments to the java executor: %s' % repr(args))

    def before_execute(self):

        self.jar_refs = self.args["lib"]
        self.class_name = self.args["class"]

        ciel.log.error("Running Java executor for class: %s" % self.class_name, "JAVA", logging.INFO)
        ciel.engine.publish("worker_event", "Java: fetching JAR")

        self.jar_filenames = retrieve_filenames_for_refs(self.jar_refs, self.task_record)

    def get_process_args(self):
        cp = os.getenv('CLASSPATH')
        process_args = ["java", "-cp", cp]
        if "trace_io" in self.debug_opts:
            process_args.append("-Dskywriting.trace_io=1")
        process_args.extend(["uk.co.mrry.mercator.task.JarTaskLoader", self.class_name])
        process_args.extend(["file://" + x for x in self.jar_filenames])
        return process_args
        
class DotNetExecutor(FilenamesOnStdinExecutor):

    handler_name = "dotnet"

    def __init__(self, worker):
        FilenamesOnStdinExecutor.__init__(self, worker)

    @staticmethod
    def can_run():
        mono_loader = os.getenv('SW_MONO_LOADER_PATH')
        if mono_loader is None:
            ciel.log.error("Can't run Mono: SW_MONO_LOADER_PATH not set", "DOTNET", logging.WARNING)
            return False
        return test_program(["mono", mono_loader, "--version"], "Mono")

    @classmethod
    def check_args_valid(cls, args, n_outputs):

        FilenamesOnStdinExecutor.check_args_valid(args, n_outputs)
        if "lib" not in args or "class" not in args:
            raise BlameUserException('Incorrect arguments to the dotnet executor: %s' % repr(args))

    def before_execute(self):

        self.dll_refs = self.args['lib']
        self.class_name = self.args['class']

        ciel.log.error("Running Dotnet executor for class: %s" % self.class_name, "DOTNET", logging.INFO)
        ciel.engine.publish("worker_event", "Dotnet: fetching DLLs")
        self.dll_filenames = retrieve_filenames_for_refs(self.dll_refs, self.task_record)

    def get_process_args(self):

        mono_loader = os.getenv('SW_MONO_LOADER_PATH')
        process_args = ["mono", mono_loader, self.class_name]
        process_args.extend(self.dll_filenames)
        return process_args

class CExecutor(FilenamesOnStdinExecutor):

    handler_name = "cso"

    def __init__(self, worker):
        FilenamesOnStdinExecutor.__init__(self, worker)

    @staticmethod
    def can_run():
        c_loader = os.getenv("SW_C_LOADER_PATH")
        if c_loader is None:
            ciel.log.error("Can't run C tasks: SW_C_LOADER_PATH not set", "CEXEC", logging.WARNING)
            return False
        return test_program([c_loader, "--version"], "C-loader")

    @classmethod
    def check_args_valid(cls, args, n_outputs):

        FilenamesOnStdinExecutor.check_args_valid(args, n_outputs)
        if "lib" not in args or "entry_point" not in args:
            raise BlameUserException('Incorrect arguments to the C-so executor: %s' % repr(args))

    def before_execute(self, block_store):
        self.so_refs = self.args['lib']
        self.entry_point_name = self.args['entry_point']

        ciel.log.error("Running C executor for entry point: %s" % self.entry_point_name, "CEXEC", logging.INFO)
        ciel.engine.publish("worker_event", "C-exec: fetching SOs")
        self.so_filenames = retrieve_filenames_for_refs(self.so_refs, self.task_record)

    def get_process_args(self):

        c_loader = os.getenv('SW_C_LOADER_PATH')
        process_args = [c_loader, self.entry_point_name]
        process_args.extend(self.so_filenames)
        return process_args
    
class GrabURLExecutor(SimpleExecutor):

    handler_name = "grab"
    
    def __init__(self, worker):
        SimpleExecutor.__init__(self, worker)
    
    @classmethod
    def check_args_valid(cls, args, n_outputs):
        
        SimpleExecutor.check_args_valid(args, n_outputs)
        if "urls" not in args or "version" not in args or len(args["urls"]) != n_outputs:
            raise BlameUserException('Incorrect arguments to the grab executor: %s' % repr(args))

    def _execute(self):

        urls = self.args['urls']
        version = self.args['version']

        ciel.log.error('Starting to fetch URLs', 'FETCHEXECUTOR', logging.INFO)
        
        for i, url in enumerate(urls):
            ref = get_ref_for_url(url, version, self.task_id)
            self.task_record.publish_ref(ref)
            out_str = simplejson.dumps(ref, cls=SWReferenceJSONEncoder)
            cache_object(ref, "json", self.output_ids[i])
            self.output_refs[i] = SWDataValue(self.output_ids[i], out_str)

        ciel.log.error('Done fetching URLs', 'FETCHEXECUTOR', logging.INFO)
            
class SyncExecutor(SimpleExecutor):

    handler_name = "sync"
    
    def __init__(self, worker):
        SimpleExecutor.__init__(self, worker)

    @classmethod
    def check_args_valid(cls, args, n_outputs):
        SimpleExecutor.check_args_valid(args, n_outputs)
        if "inputs" not in args or n_outputs != 1:
            raise BlameUserException('Incorrect arguments to the sync executor: %s' % repr(args))            

    def _execute(self):
        reflist = [self.task_record.retrieve_ref(x) for x in self.args["inputs"]]
        self.output_refs[0] = ref_from_object(reflist, "json", self.output_ids[0])

# XXX: Passing ref_of_string to get round a circular import. Should really move ref_of_string() to
#      a nice utility package.
def build_init_descriptor(handler, args, package_ref, master_uri, ref_of_string):
    task_private_dict = {"package_ref": package_ref, 
                         "start_handler": handler, 
                         "start_args": args
                         } 
    task_private_ref = ref_of_string(pickle.dumps(task_private_dict), master_uri)
    return {"handler": "init", 
            "dependencies": [package_ref, task_private_ref], 
            "task_private": task_private_ref
            }

class InitExecutor(BaseExecutor):

    handler_name = "init"

    def __init__(self, worker):
        BaseExecutor.__init__(self, worker)

    @staticmethod
    def can_run():
        return True

    @classmethod
    def build_task_descriptor(cls, descriptor, parent_task_record, **args):
        raise BlameUserException("Can't spawn init tasks directly; build them from outside the cluster using 'build_init_descriptor'")

    def _run(self, task_private, task_descriptor, task_record):
        
        args_dict = task_private["start_args"]
        # Some versions of simplejson make these ascii keys into unicode objects :(
        args_dict = dict([(str(k), v) for (k, v) in args_dict.items()])
        initial_task_out_obj = spawn_task_helper(task_record,
                                                 task_private["start_handler"], 
                                                 True,
                                                 **args_dict)
        if isinstance(initial_task_out_obj, SWRealReference):
            initial_task_out_refs = [initial_task_out_obj]
        else:
            initial_task_out_refs = list(initial_task_out_obj)
        spawn_task_helper(task_record, "sync", True, delegated_outputs = task_descriptor["expected_outputs"], args = {"inputs": initial_task_out_refs}, n_outputs=1)<|MERGE_RESOLUTION|>--- conflicted
+++ resolved
@@ -16,10 +16,10 @@
 
 from shared.references import \
     SWRealReference, SW2_FutureReference, SWDataValue, \
-    SWErrorReference, SW2_SweetheartReference, SW2_TombstoneReference,\
+    SWErrorReference, SW2_SweetheartReference,\
     SW2_FixedReference, SWReferenceJSONEncoder, SW2_ConcreteReference
 from shared.io_helpers import read_framed_json, write_framed_json
-from skywriting.runtime.exceptions import BlameUserException, MissingInputException, ReferenceUnavailableException,\
+from skywriting.runtime.exceptions import BlameUserException, ReferenceUnavailableException,\
     RuntimeSkywritingError
 from skywriting.runtime.executor_helpers import ContextManager, retrieve_filename_for_ref, \
     retrieve_filenames_for_refs, get_ref_for_url, ref_from_string, \
@@ -263,11 +263,7 @@
 
 class OngoingFetch:
 
-<<<<<<< HEAD
-    def __init__(self, ref, chunk_size, task_record, sole_consumer=False, make_sweetheart=False, must_block=False):
-=======
-    def __init__(self, ref, chunk_size, sole_consumer=False, make_sweetheart=False, must_block=False, can_accept_fd=False):
->>>>>>> a5602283
+    def __init__(self, ref, chunk_size, task_record, sole_consumer=False, make_sweetheart=False, must_block=False, can_accept_fd=False):
         self.lock = threading.Lock()
         self.condvar = threading.Condition(self.lock)
         self.bytes = 0
@@ -652,11 +648,8 @@
             fd_socket_name = None
             ciel.log("Not using FDs directly: module 'sendmsg' not available", "EXEC", logging.WARNING)
         real_ref = self.task_record.retrieve_ref(ref)
-<<<<<<< HEAD
-        new_fetch = OngoingFetch(real_ref, chunk_size, self.task_record, sole_consumer, make_sweetheart, must_block)
-        filename, file_blocking = new_fetch.get_filename()
-=======
-        new_fetch = OngoingFetch(real_ref, chunk_size, sole_consumer, make_sweetheart, must_block, can_accept_fd=(fd_socket_name is not None))
+
+        new_fetch = OngoingFetch(real_ref, chunk_size, self.task_record, sole_consumer, make_sweetheart, must_block, can_accept_fd=(fd_socket_name is not None))
         ret = {"sending_fd": False}
         ret_fd = None
         if fd_socket_name is not None:
@@ -669,7 +662,6 @@
             filename, file_blocking = new_fetch.get_filename()
             ret["filename"] = filename
             ret["blocking"] = file_blocking
->>>>>>> a5602283
         if not new_fetch.done:
             self.context_manager.add_context(new_fetch)
             self.ongoing_fetches.append(new_fetch)
@@ -677,13 +669,8 @@
             self.publish_fetched_ref(new_fetch)
         # Definitions here: "done" means we're already certain that the producer has completed successfully.
         # "blocking" means that EOF, as and when it arrives, means what it says. i.e. it's a regular file and done, or a pipe-like thing.
-<<<<<<< HEAD
-        ret = {"filename": filename, "done": new_fetch.done, "blocking": file_blocking, "size": new_fetch.bytes}
-        #ciel.log("Async fetch %s (chunk %d): initial status %d bytes, done=%s, blocking=%s" % (real_ref, chunk_size, ret["size"], ret["done"], ret["blocking"]), "EXEC", logging.INFO)
-=======
         ret.update({"done": new_fetch.done, "size": new_fetch.bytes})
         ciel.log("Async fetch %s (chunk %d): initial status %d bytes, done=%s, blocking=%s, sending_fd=%s" % (real_ref, chunk_size, ret["size"], ret["done"], ret["blocking"], ret["sending_fd"]), "EXEC", logging.INFO)
->>>>>>> a5602283
         if new_fetch.done:
             if not new_fetch.success:
                 ciel.log("Async fetch %s failed early" % ref, "EXEC", logging.WARNING)
@@ -1245,7 +1232,7 @@
         self.task_record = task_record
         self.task_id = task_descriptor["task_id"]
         self.output_ids = task_descriptor["expected_outputs"]
-        self.output_refs = [None for i in range(len(self.output_ids))]
+        self.output_refs = [None for _ in range(len(self.output_ids))]
         self.succeeded = False
         self.args = retrieve_object_for_ref(task_private["simple_exec_args"], "pickle", self.task_record)
 
@@ -1323,11 +1310,9 @@
         if self.eager_fetch:
             file_inputs = retrieve_filenames_for_refs(self.input_refs, self.task_record)
         else:
-<<<<<<< HEAD
-            push_threads = [OngoingFetch(ref, chunk_size=67108864, task_record=self.task_record, must_block=True) for ref in self.input_refs]
-=======
-            push_threads = [OngoingFetch(ref, chunk_size=self.stream_chunk_size, must_block=True) for ref in self.input_refs]
->>>>>>> a5602283
+
+            push_threads = [OngoingFetch(ref, chunk_size=self.stream_chunk_size, task_record=self.task_record, must_block=True) for ref in self.input_refs]
+
             for thread in push_threads:
                 self.context_mgr.add_context(thread)
 
@@ -1348,7 +1333,7 @@
                         assert is_blocking is True
                     file_inputs.append(filename)
             
-            file_outputs = [filename for (filename, is_fd) in (ctx.get_filename_or_fd() for ctx in out_file_contexts)]
+            file_outputs = [filename for (filename, _) in (ctx.get_filename_or_fd() for ctx in out_file_contexts)]
             
             self.proc = self.start_process(file_inputs, file_outputs)
             add_running_child(self.proc)
