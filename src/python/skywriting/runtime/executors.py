# Copyright (c) 2010 Derek Murray <derek.murray@cl.cam.ac.uk>
#                    Chris Smowton <chris.smowton@cl.cam.ac.uk>
#
# Permission to use, copy, modify, and distribute this software for any
# purpose with or without fee is hereby granted, provided that the above
# copyright notice and this permission notice appear in all copies.
#
# THE SOFTWARE IS PROVIDED "AS IS" AND THE AUTHOR DISCLAIMS ALL WARRANTIES
# WITH REGARD TO THIS SOFTWARE INCLUDING ALL IMPLIED WARRANTIES OF
# MERCHANTABILITY AND FITNESS. IN NO EVENT SHALL THE AUTHOR BE LIABLE FOR
# ANY SPECIAL, DIRECT, INDIRECT, OR CONSEQUENTIAL DAMAGES OR ANY DAMAGES
# WHATSOEVER RESULTING FROM LOSS OF USE, DATA OR PROFITS, WHETHER IN AN
# ACTION OF CONTRACT, NEGLIGENCE OR OTHER TORTIOUS ACTION, ARISING OUT OF
# OR IN CONNECTION WITH THE USE OR PERFORMANCE OF THIS SOFTWARE.
from __future__ import with_statement

from shared.references import \
    SWRealReference, SW2_FutureReference, SW2_ConcreteReference,\
    SWDataValue, SW2_StreamReference, SWErrorReference, SW2_SweetheartReference, SW2_TombstoneReference
from skywriting.runtime.references import SWReferenceJSONEncoder
from skywriting.runtime.exceptions import FeatureUnavailableException,\
    BlameUserException, MissingInputException

import hashlib
import urlparse
import simplejson
import logging
import shutil
import subprocess
import tempfile
import os.path
import threading
import pickle
import time
import codecs
from subprocess import PIPE
from datetime import datetime
from skywriting.runtime.block_store import STREAM_RETRY
from errno import EPIPE

import ciel

running_children = {}

def add_running_child(proc):
    running_children[proc.pid] = proc

def remove_running_child(proc):
    del running_children[proc.pid]

def kill_all_running_children():
    for child in running_children.values():
        try:
            child.kill()
            child.wait()
        except:
            pass

class list_with:
    def __init__(self, l):
        self.wrapped_list = l
    def __enter__(self):
        return [x.__enter__() for x in self.wrapped_list]
    def __exit__(self, exnt, exnv, exntb):
        for x in self.wrapped_list:
            x.__exit__(exnt, exnv, exntb)
        return False

class ExecutionFeatures:
    
    def __init__(self):

        self.executors = dict([(x.handler_name, x) for x in [SkywritingExecutor, SkyPyExecutor, SWStdinoutExecutor, 
                                                           EnvironmentExecutor, JavaExecutor, DotNetExecutor, 
                                                           CExecutor, GrabURLExecutor, SyncExecutor, InitExecutor]])
        self.runnable_executors = dict([(x, self.executors[x]) for x in self.check_executors()])

    def all_features(self):
        return self.executors.keys()

    def check_executors(self):
        ciel.log.error("Checking executors:", "EXEC", logging.INFO)
        retval = []
        for (name, executor) in self.executors.items():
            if executor.can_run():
                ciel.log.error("Executor '%s' can run" % name, "EXEC", logging.INFO)
                retval.append(name)
            else:
                ciel.log.error("Executor '%s' CANNOT run" % name, "EXEC", logging.WARNING)
        return retval
    
    def can_run(self, name):
        return name in self.runnable_executors

    def get_executor(self, name, block_store):
        try:
            return self.runnable_executors[name](block_store)
        except KeyError:
            raise Exception("Can't run %s here" % name)

    def get_executor_class(self, name):
        return self.executors[name]

# Helper functions
def spawn_other(task_record, executor_name, small_task, **executor_args):

    new_task_descriptor = {"handler": executor_name}
    if small_task:
        try:
            worker_private = new_task_descriptor["worker_private"]
        except KeyError:
            worker_private = {}
            new_task_descriptor["worker_private"] = worker_private
        worker_private["hint"] = "small_task"
    task_record.spawn_task(new_task_descriptor, **executor_args)
    return [SW2_FutureReference(id) for id in new_task_descriptor["expected_outputs"]]

def package_lookup(task_record, block_store, key):
    if task_record.package_ref is None:
        ciel.log.error("Package lookup for %s in task without package" % key, "EXEC", logging.WARNING)
        return None
    package_dict = block_store.retrieve_object_for_ref(task_record.package_ref, "pickle")
    try:
        return package_dict[key]
    except KeyError:
        ciel.log.error("Package lookup for %s: no such key" % key, "EXEC", logging.WARNING)
        return None

def multi_to_single_line(s):
    lines = s.split("\n")
    lines = filter(lambda x: len(x) > 0, lines)
    s = " // ".join(lines)
    if len(s) > 100:
        s = s[:99] + "..."
    return s

def test_program(args, friendly_name):
    try:
        proc = subprocess.Popen(args, stdout=subprocess.PIPE, stderr=subprocess.PIPE)
        (outstr, errstr) = proc.communicate()
        if proc.returncode == 0:
            ciel.log.error("Successfully tested %s: wrote '%s'" % (friendly_name, multi_to_single_line(outstr)), "EXEC", logging.INFO)
            return True
        else:
            ciel.log.error("Can't run %s: returned %d, stdout: '%s', stderr: '%s'" % (friendly_name, proc.returncode, outstr, errstr), "EXEC", logging.WARNING)
            return False
    except Exception as e:
        ciel.log.error("Can't run %s: exception '%s'" % (friendly_name, e), "EXEC", logging.WARNING)
        return False

def add_package_dep(package_ref, task_descriptor):
    if package_ref is not None:
        task_descriptor["dependencies"].append(package_ref)
        task_descriptor["task_private"]["package_ref"] = package_ref

def hash_update_with_structure(hash, value):
    """
    Recurses over a Skywriting data structure (containing lists, dicts and 
    primitive leaves) in a deterministic order, and updates the given hash with
    all values contained therein.
    """
    if isinstance(value, list):
        hash.update('[')
        for element in value:
            hash_update_with_structure(hash, element)
            hash.update(',')
        hash.update(']')
    elif isinstance(value, dict):
        hash.update('{')
        for (dict_key, dict_value) in sorted(value.items()):
            hash.update(dict_key)
            hash.update(':')
            hash_update_with_structure(hash, dict_value)
            hash.update(',')
        hash.update('}')
    elif isinstance(value, SWRealReference):
        hash.update('ref')
        hash.update(value.id)
    else:
        hash.update(str(value))

def map_leaf_values(f, value):
    """
    Recurses over a data structure containing lists, dicts and primitive leaves), 
    and returns a new structure with the leaves mapped as specified.
    """
    if isinstance(value, list):
        return map(lambda x: map_leaf_values(f, x), value)
    elif isinstance(value, dict):
        ret = {}
        for (dict_key, dict_value) in value.items():
            key = map_leaf_values(f, dict_key)
            value = map_leaf_values(f, dict_value)
            ret[key] = value
        return ret
    else:
        return f(value)

def accumulate_leaf_values(f, value):

    def flatten_lofl(ls):
        ret = []
        for l in ls:
            ret.extend(l)
        return ret

    if isinstance(value, list):
        accumd_list = [accumulate_leaf_values(f, v) for v in value]
        return flatten_lofl(accumd_list)
    elif isinstance(value, dict):
        accumd_keys = flatten_lofl([accumulate_leaf_values(f, v) for v in value.keys()])
        accumd_values = flatten_lofl([accumulate_leaf_values(f, v) for v in value.values()])
        accumd_keys.extend(accumd_values)
        return accumd_keys
    else:
        return [f(value)]

# Helper class for SkyPy
class FileOrString:
    
    def __init__(self, in_dict, block_store):
        self.block_store = block_store
        if "outstr" in in_dict:
            self.str = in_dict["outstr"]
            self.filename = None
        else:
            self.str = None
            self.filename = in_dict["filename"]

    def toref(self, refid):
        if self.str is not None:
            ref = self.block_store.ref_from_string(self.str, refid)
        else:
            ref = self.block_store.ref_from_external_file(self.filename, refid)
        return ref

    def tostr(self):
        if self.str is not None:
            return pickle.loads(self.str)
        else:
            with open(self.filename, "r") as f:
                return pickle.load(f)

    def toobj(self):
        return self.tostr()

class BaseExecutor:
    
    TASK_PRIVATE_ENCODING = 'pickle'
    
    def __init__(self, block_store):
        self.block_store = block_store
    
    def run(self, task_descriptor, task_record):
        # XXX: This is braindead, considering that we just stashed task_private
        #      in here during prepare().
        self._run(task_descriptor["task_private"], task_descriptor, task_record)
        
    @classmethod
    def prepare_task_descriptor_for_execute(cls, task_descriptor, block_store):
        # Convert task_private from a reference to an object in here.
        try:
            task_descriptor["task_private"] = block_store.retrieve_object_for_ref(task_descriptor["task_private"], BaseExecutor.TASK_PRIVATE_ENCODING)
        except:
            ciel.log('Error retrieving task_private reference from task', 'BASE_EXECUTOR', logging.WARN, True)
            raise
        
    @classmethod
    def build_task_descriptor(cls, task_descriptor, parent_task_record, block_store):
        # Convert task_private to a reference in here. 
        task_private_id = ("%s:_private" % task_descriptor["task_id"])
        task_private_ref = block_store.ref_from_object(task_descriptor["task_private"], BaseExecutor.TASK_PRIVATE_ENCODING, task_private_id)
        parent_task_record.publish_ref(task_private_ref)
        task_descriptor["task_private"] = task_private_ref
        task_descriptor["dependencies"].append(task_private_ref)

class SkyPyExecutor(BaseExecutor):

    handler_name = "skypy"
    
    def __init__(self, block_store):
        BaseExecutor.__init__(self, block_store)
        self.skypybase = os.getenv("CIEL_SKYPY_BASE")

    def cleanup(self):
        pass
        
    @classmethod
    def build_task_descriptor(cls, task_descriptor, parent_task_record, block_store, pyfile_ref=None, coro_data=None, entry_point=None, entry_args=None, export_json=False):

        if pyfile_ref is None:
            raise BlameUserException("All SkyPy invocations must specify a .py file reference as 'pyfile_ref'")
        if coro_data is not None:
            if "task_id" not in task_descriptor:
                raise Exception("Can't spawn SkyPy tasks from coroutines without a task id")
            coro_ref = coro_data.toref("%s:coro" % task_descriptor["task_id"])
            parent_task_record.publish_ref(coro_ref)
            task_descriptor["task_private"]["coro_ref"] = coro_ref
            task_descriptor["dependencies"].append(coro_ref)
        else:
            task_descriptor["task_private"]["entry_point"] = entry_point
            task_descriptor["task_private"]["entry_args"] = entry_args
        task_descriptor["task_private"]["py_ref"] = pyfile_ref
        task_descriptor["dependencies"].append(pyfile_ref)
        task_descriptor["task_private"]["export_json"] = export_json
        if "expected_outputs" not in task_descriptor and "task_id" in task_descriptor:
            task_descriptor["expected_outputs"] = ["%s:retval" % task_descriptor["task_id"]]
        add_package_dep(parent_task_record.package_ref, task_descriptor)

        BaseExecutor.build_task_descriptor(task_descriptor, parent_task_record, block_store)

    @staticmethod
    def can_run():
        if "CIEL_SKYPY_BASE" not in os.environ:
            ciel.log.error("Can't run SkyPy: CIEL_SKYPY_BASE not in environment", "SKYPY", logging.WARNING)
            return False
        else:
            return test_program(["pypy", os.getenv("CIEL_SKYPY_BASE") + "/stub.py", "--version"], "PyPy")
        
    def _run(self, task_private, task_descriptor, task_record):

        self.task_descriptor = task_descriptor
        self.task_record = task_record
        halt_dependencies = []
        skypy_private = task_private

        pyfile_ref = self.task_record.retrieve_ref(skypy_private["py_ref"])
        self.pyfile_ref = pyfile_ref
        rq_list = [pyfile_ref]
        if "coro_ref" in skypy_private:
            coroutine_ref = self.task_record.retrieve_ref(skypy_private["coro_ref"])
            rq_list.append(coroutine_ref)

        filenames = self.block_store.retrieve_filenames_for_refs(rq_list)

        py_source_filename = filenames[0]
        if "coro_ref" in skypy_private:
            coroutine_filename = filenames[1]
            ciel.log.error('Fetched coroutine image to %s, .py source to %s' 
                               % (coroutine_filename, py_source_filename), 'SKYPY', logging.INFO)
        else:
            ciel.log.error("Fetched .py source to %s; starting from entry point %s, args %s"
                               % (py_source_filename, skypy_private["entry_point"], skypy_private["entry_args"]))

        pypy_env = os.environ.copy()
        pypy_env["PYTHONPATH"] = self.skypybase + ":" + pypy_env["PYTHONPATH"]

        pypy_args = ["pypy", 
                     self.skypybase + "/stub.py", 
                     "--source", py_source_filename]

        if "coro_ref" in skypy_private:
            pypy_args.extend(["--resume_state", coroutine_filename])
        else:
            pypy_args.append("--await_entry_point")
            
        pypy_process = subprocess.Popen(pypy_args, env=pypy_env, stdout=subprocess.PIPE, stdin=subprocess.PIPE)

        if "coro_ref" not in skypy_private:
            pickle.dump({"entry_point": skypy_private["entry_point"], "entry_args": skypy_private["entry_args"]}, pypy_process.stdin)

        while True:
            
            request_args = pickle.load(pypy_process.stdout)
            request = request_args["request"]
            del request_args["request"]
            ciel.log.error("Request: %s" % request, "SKYPY", logging.DEBUG)
            # The key difference between deref and deref_json is that the JSON variant MUST be decoded locally
            # This is a hack around the fact that the simplejson library hasn't been ported to pypy.
            if request == "deref":
                try:
                    ret = self.deref_func(**request_args)
                except ReferenceUnavailableException:
                    halt_dependencies.append(request_args["ref"])
                    ret = {"success": False}
                pickle.dump(ret, pypy_process.stdin)
            elif request == "deref_json":
                try:
                    ret = self.deref_json(**request_args)
                except ReferenceUnavailableException:
                    halt_dependencies.append(request_args["ref"])
                    ret = {"success": False}
                pickle.dump(ret, pypy_process.stdin)                
            elif request == "spawn":
                out_ref = self.spawn_func(**request_args)
                pickle.dump({"output": out_ref}, pypy_process.stdin)
            elif request == "exec":
                out_refs = spawn_other(self.task_record, **request_args)
                pickle.dump({"outputs": out_refs}, pypy_process.stdin)
            elif request == "package_lookup":
                pickle.dump({"value": package_lookup(self.task_record, self.block_store, request_args["key"])}, pypy_process.stdin)
            elif request == "freeze":
                # The interpreter is stopping because it needed a reference that wasn't ready yet.
                coro_data = FileOrString(request_args, self.block_store)
                cont_deps = halt_dependencies
                cont_deps.extend(request_args["additional_deps"])
                self.task_record.spawn_task({"handler": "skypy",
                                               "expected_outputs": task_descriptor["expected_outputs"], 
                                               "dependencies": cont_deps,
                                               "task_private": {"hint": "small_task"}},
                                              coro_data=coro_data,
                                              pyfile_ref=pyfile_ref,
                                              export_json=skypy_private["export_json"])
                return
            elif request == "done":
                # The interpreter is stopping because the function has completed
                result = FileOrString(request_args, self.block_store)
                if skypy_private["export_json"]:
                    result_ref = self.block_store.ref_from_object(result.toobj(), "json", task_descriptor["expected_outputs"][0])
                else:
                    result_ref = result.toref(task_descriptor["expected_outputs"][0])
                self.task_record.publish_ref(result_ref)
                return
            elif request == "exception":
                report_text = FileOrString(request_args, self.block_store).tostr()
                raise Exception("Fatal pypy exception: %s" % report_text)
            else:
                raise Exception("Pypy requested bad operation: %s / %s" % (request, request_args))

    # Note this is not the same as an external spawn -- it could e.g. spawn an anonymous lambda
    def spawn_func(self, **otherargs):

        new_task_descriptor = {"handler": "skypy"}
        coro_data = FileOrString(otherargs, self.block_store)
        self.task_record.spawn_task(new_task_descriptor, coro_data=coro_data, pyfile_ref=self.pyfile_ref)
        return SW2_FutureReference(new_task_descriptor["expected_outputs"][0])
        
    def deref_func(self, ref):
        ciel.log.error("Deref: %s" % ref.id, "SKYPY", logging.INFO)
        real_ref = self.task_record.retrieve_ref(ref)
        if isinstance(real_ref, SWDataValue):
            return {"success": True, "strdata": self.block_store.retrieve_object_for_ref(real_ref, "noop")}
        else:
            filenames = self.block_store.retrieve_filenames_for_refs([real_ref])
            return {"success": True, "filename": filenames[0]}

    def deref_json(self, ref):
        real_ref = self.task_record.retrieve_ref(ref)
        return {"success": True, "obj": self.block_store.retrieve_object_for_ref(ref, "json")}

# Imports for Skywriting

from skywriting.runtime.exceptions import ReferenceUnavailableException,\
    BlameUserException, MissingInputException, ExecutionInterruption
from skywriting.lang.context import SimpleContext, TaskContext,\
    LambdaFunction
from skywriting.lang.visitors import \
    StatementExecutorVisitor, SWDereferenceWrapper
from skywriting.lang import ast
from skywriting.lang.parser import \
    SWScriptParser

# Helpers for Skywriting

class SWContinuation:
    
    def __init__(self, task_stmt, context):
        self.task_stmt = task_stmt
        self.current_local_id_index = 0
        self.stack = []
        self.context = context
      
    def __repr__(self):
        return "SWContinuation(task_stmt=%s, current_local_id_index=%s, stack=%s, context=%s)" % (repr(self.task_stmt), repr(self.current_local_id_index), repr(self.stack), repr(self.context))

class SafeLambdaFunction(LambdaFunction):
    
    def __init__(self, function, interpreter):
        LambdaFunction.__init__(self, function)
        self.interpreter = interpreter

    def call(self, args_list, stack, stack_base, context):
        safe_args = self.interpreter.do_eager_thunks(args_list)
        return LambdaFunction.call(self, safe_args, stack, stack_base, context)

class SkywritingExecutor(BaseExecutor):

    handler_name = "swi"

    def __init__(self, block_store):
        BaseExecutor.__init__(self, block_store)
        self.stdlibbase = os.getenv("CIEL_SW_STDLIB", None)

    def cleanup(self):
        pass

    @classmethod
    def build_task_descriptor(cls, task_descriptor, parent_task_record, block_store, sw_file_ref=None, start_env=None, start_args=None, cont=None):

        if "expected_outputs" not in task_descriptor and "task_id" in task_descriptor:
            task_descriptor["expected_outputs"] = ["%s:retval" % task_descriptor["task_id"]]
        if cont is not None:
            cont_id = "%s:cont" % task_descriptor["task_id"]
            spawned_cont_ref = block_store.ref_from_object(cont, "pickle", cont_id)
            parent_task_record.publish_ref(spawned_cont_ref)
            task_descriptor["task_private"]["cont"] = spawned_cont_ref
            task_descriptor["dependencies"].append(spawned_cont_ref)
        else:
            # External call: SW file should be started from the beginning.
            task_descriptor["task_private"]["swfile_ref"] = sw_file_ref
            task_descriptor["dependencies"].append(sw_file_ref)
            task_descriptor["task_private"]["start_env"] = start_env
            task_descriptor["task_private"]["start_args"] = start_args
        add_package_dep(parent_task_record.package_ref, task_descriptor)
        
        BaseExecutor.build_task_descriptor(task_descriptor, parent_task_record, block_store)

    def start_sw_script(self, swref, args, env):

        sw_file = self.block_store.retrieve_filename_for_ref(swref)
        parser = SWScriptParser()
        with open(sw_file, "r") as sw_fp:
            script = parser.parse(sw_fp.read())

        if script is None:
            raise Exception("Couldn't parse %s" % swref)
    
        cont = SWContinuation(script, SimpleContext())
        if env is not None:
            cont.context.bind_identifier('env', env)
        if args is not None:
            cont.context.bind_identifier('argv', args)
        return cont

    @staticmethod
    def can_run():
        return True

    def _run(self, task_private, task_descriptor, task_record):

        sw_private = task_private
        self.task_id = task_descriptor["task_id"]
        self.task_record = task_record

        try:
            save_continuation = task_descriptor["save_continuation"]
        except KeyError:
            save_continuation = False

        self.lazy_derefs = set()
        self.continuation = None
        self.result = None

        if "cont" in sw_private:
            self.continuation = self.block_store.retrieve_object_for_ref(sw_private["cont"], 'pickle')
        else:
            self.continuation = self.start_sw_script(sw_private["swfile_ref"], sw_private["start_args"], sw_private["start_env"])

        self.continuation.context.restart()
        task_context = TaskContext(self.continuation.context, self)
        
        task_context.bind_tasklocal_identifier("spawn", LambdaFunction(lambda x: self.spawn_func(x[0], x[1])))
        task_context.bind_tasklocal_identifier("spawn_exec", LambdaFunction(lambda x: self.spawn_exec_func(x[0], x[1], x[2])))
        task_context.bind_tasklocal_identifier("spawn_other", LambdaFunction(lambda x: self.spawn_other(x[0], x[1])))
        task_context.bind_tasklocal_identifier("__star__", LambdaFunction(lambda x: self.lazy_dereference(x[0])))
        task_context.bind_tasklocal_identifier("int", SafeLambdaFunction(lambda x: int(x[0]), self))
        task_context.bind_tasklocal_identifier("range", SafeLambdaFunction(lambda x: range(*x), self))
        task_context.bind_tasklocal_identifier("len", SafeLambdaFunction(lambda x: len(x[0]), self))
        task_context.bind_tasklocal_identifier("has_key", SafeLambdaFunction(lambda x: x[1] in x[0], self))
        task_context.bind_tasklocal_identifier("get_key", SafeLambdaFunction(lambda x: x[0][x[1]] if x[1] in x[0] else x[2], self))
        task_context.bind_tasklocal_identifier("exec", LambdaFunction(lambda x: self.exec_func(x[0], x[1], x[2])))
        task_context.bind_tasklocal_identifier("package", LambdaFunction(lambda x: package_lookup(self.task_record, self.block_store, x[0])))

        visitor = StatementExecutorVisitor(task_context)
        
        try:
            result = visitor.visit(self.continuation.task_stmt, self.continuation.stack, 0)

            # The script finished successfully

            # XXX: This is for the unusual case that we have a task fragment that runs 
            # to completion without returning anything.
            # Could maybe use an ErrorRef here, but this might not be erroneous if, 
            # e.g. the interactive shell is used.
            if result is None:
                result = SWErrorReference('NO_RETURN_VALUE', 'null')

            result_ref = self.block_store.ref_from_object(result, "json", task_descriptor["expected_outputs"][0])
            self.task_record.publish_ref(result_ref)
            
        except ExecutionInterruption, ei:
           
            self.task_record.spawn_task({"handler": "swi", 
                                           "expected_outputs": task_descriptor["expected_outputs"],
                                           "dependencies": list(self.lazy_derefs),
                                           "task_private": { "hint": "small_task" }},
                                          cont=self.continuation)

# TODO: Fix this?
#        if "save_continuation" in task_descriptor and task_descriptor["save_continuation"]:
#            self.save_cont_uri, _ = self.block_store.store_object(self.continuation, 
#                                                                  'pickle', 
#                                                                  "%s:saved_cont" % task_descriptor["task_id"])
            
    def spawn_func(self, spawn_expr, args):

        args = self.do_eager_thunks(args)
        spawned_task_stmt = ast.Return(ast.SpawnedFunction(spawn_expr, args))
        cont = SWContinuation(spawned_task_stmt, SimpleContext())
        new_task = self.task_record.spawn_task({"handler": "swi"}, cont=cont)

        # Return new future reference to the interpreter
        return SW2_FutureReference(new_task["expected_outputs"][0])

    def do_eager_thunks(self, args):

        def resolve_thunks_mapper(leaf):
            if isinstance(leaf, SWDereferenceWrapper):
                return self.eager_dereference(leaf.ref)
            else:
                return leaf

        return map_leaf_values(resolve_thunks_mapper, args)

    def spawn_other(self, executor_name, executor_args_dict):
        # Args dict arrives from sw with unicode keys :(
        str_args = dict([(str(k), v) for (k, v) in executor_args_dict.items()])
        try:
            small_task = str_args.pop("small_task")
        except:
            small_task = False
        return spawn_other(self.task_record, executor_name, small_task, **str_args)

    def spawn_exec_func(self, executor_name, args, num_outputs):
        return spawn_other(self.task_record, executor_name, False, args=args, n_outputs=num_outputs)

    def exec_func(self, executor_name, args, num_outputs):
        return spawn_other(self.task_record, executor_name, True, args=args, n_outputs=num_outputs)        

    def lazy_dereference(self, ref):
        self.lazy_derefs.add(ref)
        return SWDereferenceWrapper(ref)

    def eager_dereference(self, ref):
        # For SWI, all decodes are JSON
        real_ref = self.task_record.retrieve_ref(ref)
        ret = self.block_store.retrieve_object_for_ref(real_ref, "json")
        self.lazy_derefs.discard(ref)
        return ret

    def include_script(self, target_expr):
        if isinstance(target_expr, basestring):
            # Name may be relative to the local stdlib.
            if not target_expr.startswith('http'):
                target_url = 'file://%s' % os.path.join(self.stdlibbase, target_expr)
            else:
                target_url = target_expr
            target_ref = self.block_store.get_ref_for_url(target_url, 0, self.task_id)
        elif isinstance(target_expr, SWRealReference):    
            target_ref = target_expr
        else:
            raise BlameUserException('Invalid object %s passed as the argument of include', 'INCLUDE', logging.ERROR)

        try:
            script = self.block_store.retrieve_object_for_ref(target_ref, 'script')
        except:
            ciel.log.error('Error parsing included script', 'INCLUDE', logging.ERROR, True)
            raise BlameUserException('The included script did not parse successfully')
        return script

class SimpleExecutor(BaseExecutor):

    def __init__(self, block_store):
        BaseExecutor.__init__(self, block_store)

    @classmethod
    def build_task_descriptor(cls, task_descriptor, parent_task_record, block_store, args, n_outputs):

        # Throw early if the args are bad
        cls.check_args_valid(args, n_outputs)

        # Discover required ref IDs for this executor
        reqd_refs = cls.get_required_refs(args)
        task_descriptor["dependencies"].extend(reqd_refs)

        sha = hashlib.sha1()
        hash_update_with_structure(sha, [args, n_outputs])
        name_prefix = "%s:%s:" % (cls.handler_name, sha.hexdigest())

        # Name our outputs
        if "expected_outputs" not in task_descriptor:
            task_descriptor["expected_outputs"] = ["%s%d" % (name_prefix, i) for i in range(n_outputs)]

        # Add the args dict
        args_name = "%ssimple_exec_args" % name_prefix
        args_ref = block_store.ref_from_object(args, "pickle", args_name)
        parent_task_record.publish_ref(args_ref)
        task_descriptor["dependencies"].append(args_ref)
        task_descriptor["task_private"]["simple_exec_args"] = args_ref
        
        BaseExecutor.build_task_descriptor(task_descriptor, parent_task_record, block_store)
        
    def resolve_required_refs(self, args):
        try:
            args["inputs"] = [self.task_record.retrieve_ref(ref) for ref in args["inputs"]]
        except KeyError:
            pass

    @classmethod
    def get_required_refs(cls, args):
        try:
            # Shallow copy
            return list(args["inputs"])
        except KeyError:
            return []

    @classmethod
    def check_args_valid(cls, args, n_outputs):
        if "inputs" in args:
            for ref in args["inputs"]:
                if not isinstance(ref, SWRealReference):
                    raise BlameUserException("Simple executors need args['inputs'] to be a list of references. %s is not a reference." % ref)

    @staticmethod
    def can_run():
        return True

    def _run(self, task_private, task_descriptor, task_record):
        self.task_record = task_record
        self.task_id = task_descriptor["task_id"]
        self.output_ids = task_descriptor["expected_outputs"]
        self.output_refs = [None for i in range(len(self.output_ids))]
        self.succeeded = False
        self.args = self.block_store.retrieve_object_for_ref(task_private["simple_exec_args"], "pickle")

        try:
            self.debug_opts = self.args['debug_options']
        except KeyError:
            self.debug_opts = []
        self.resolve_required_refs(self.args)
        try:
            self._execute()
            for ref in self.output_refs:
                if ref is not None:
                    self.task_record.publish_ref(ref)
                else:
                    ciel.log.error("Executor failed to define output %s" % ref.id, "EXEC", logging.WARNING)
            self.succeeded = True
        except:
            ciel.log.error("Task execution failed", "EXEC", logging.ERROR, True)
            raise
        finally:
            self.cleanup_task()
        
    def cleanup_task(self):
        self._cleanup_task()
    
    def _cleanup_task(self):
        pass

    def cleanup(self):
        pass
    
    def abort(self):
        self._abort()
        
    def _abort(self):
        pass

class AsyncPushThread:

    def __init__(self, block_store, ref, start_threshold=67108864):
        self.block_store = block_store
        self.ref = ref
        self.start_threshold = start_threshold
        self.success = None
        self.lock = threading.Lock()
        self.fetch_done = False
        self.stream_done = False
        self.stream_started = False
        self.bytes_copied = 0
        self.bytes_available = 0
        self.next_threshold = 0
        self.condvar = threading.Condition(self.lock)
        self.thread = None
        self.filename = None

    def start(self, fifos_dir):
        self.fifos_dir = fifos_dir
        self.file_fetch = self.block_store.fetch_ref_async(self.ref, 
                                                           result_callback=self.result, 
                                                           reset_callback=self.reset, 
                                                           progress_callback=self.progress)
        if not self.fetch_done:
            self.thread = threading.Thread(target=self.thread_main)
            self.thread.start()
        else:
            ciel.log("Fetch for %s completed before first read; using file directly" % self.ref, "EXEC", logging.INFO)
            with self.lock:
                self.filename = self.file_fetch.get_filename()
                self.stream_done = True
                self.condvar.notify_all()

    def thread_main(self):

        with self.lock:
            self.next_threshold = self.start_threshold
            while self.bytes_available < self.start_threshold and not self.fetch_done:
                self.condvar.wait()
            if self.fetch_done:
                ciel.log("Fetch for %s completed before we got %d bytes: using file directly" % (self.ref, self.start_threshold), "EXEC", logging.INFO)
                self.stream_done = True
                self.filename = self.file_fetch.get_filename()
                self.condvar.notify_all()
                return
            else:
                self.stream_started = True
        ciel.log("Fetch for %s got more than %d bytes; commencing asynchronous push" % (self.ref, self.start_threshold), "EXEC", logging.INFO)
        self.copy_loop()

    def copy_loop(self):
        
        try:
            read_filename = self.file_fetch.get_filename()
            fifo_name = os.path.join(self.fifos_dir, "fifo-%s" % self.ref.id)
            os.mkfifo(fifo_name)
            with self.lock:
                self.filename = fifo_name
                self.condvar.notify_all()
            with open(read_filename, "r") as input_fp:
                with open(fifo_name, "w") as output_fp:
                    while True:
                        while True:
                            buf = input_fp.read(4096)
                            output_fp.write(buf)
                            self.bytes_copied += len(buf)
                            with self.lock:
                                if self.success is False or (self.bytes_copied == self.bytes_available and self.fetch_done):
                                    self.stream_done = True
                                    self.condvar.notify_all()
                                    ciel.log("FIFO-push for %s complete (success: %s)" % (self.ref, self.success), "EXEC", logging.INFO)
                                    return
                            if len(buf) < 4096:
                                # EOF, for now.
                                break
                        with self.lock:
                            self.next_threshold = self.bytes_copied + 67108864
                            while self.bytes_available < self.next_threshold and not self.fetch_done:
                                self.condvar.wait()
        except Exception as e:
            ciel.log("Push thread for %s died with exception %s" % (read_filename, e), "EXEC", logging.WARNING)
            with self.lock:
                self.stream_done = True
                self.condvar.notify_all()
                
    def get_completed_ref(self, is_sweetheart):
        return self.file_fetch.get_completed_ref(is_sweetheart)

    def result(self, success):
        with self.lock:
            if self.success is None:
                self.success = success
                self.fetch_done = True
                self.condvar.notify_all()
            # Else we've already failed due to a reset.

    def progress(self, bytes_downloaded):
        with self.lock:
            self.bytes_available = bytes_downloaded
            if self.bytes_available >= self.next_threshold:
                self.condvar.notify_all()

    def reset(self):
        ciel.log("Reset of streamed fetch for %s!" % self.ref, "EXEC", logging.WARNING)
        should_cancel = False
        with self.lock:
            if self.stream_started:
                should_cancel = True
        if should_cancel:
            ciel.log("FIFO-stream had begun: failing transfer", "EXEC", logging.ERROR)
            self.file_fetch.cancel()

    def get_filename(self):
        with self.lock:
            while self.filename is None and self.success is not False:
                self.condvar.wait()
            if self.filename is not None:
                return self.filename
            else:
                raise Exception("Transfer for fetch thread %s failed" % self.ref)

    def cancel(self):
        self.file_fetch.cancel()

    def wait(self):
        with self.lock:
            while not self.stream_done:
                self.condvar.wait()

class AsyncPushGroup:

    def __init__(self, threads, sweethearts, task_record):
        self.threads = threads
        self.sweethearts = sweethearts
        self.task_record = task_record

    def __enter__(self):
        self.fifos_dir = tempfile.mkdtemp(prefix="ciel-fetch-fifos-")
        for thread in self.threads:
            thread.start(self.fifos_dir)
        return self

    def __exit__(self, exnt, exnv, exnbt):
        if exnt is not None:
            ciel.log("AsyncPushGroup exiting with exception %s" % exnv, "EXEC", logging.WARNING)
            for thread in self.threads:
                thread.cancel()
        ciel.log("Waiting for push threads to complete", "EXEC", logging.INFO)
        for thread in self.threads:
            thread.wait()
        shutil.rmtree(self.fifos_dir)
        failed_threads = filter(lambda t: not t.success, self.threads)
        failure_bindings = dict([(ft.ref.id, SW2_TombstoneReference(ft.ref.id, ft.ref.location_hints)) for ft in failed_threads])
        if len(failure_bindings) > 0:
            raise MissingInputException(failure_bindings)
        else:
            extra_publishes = {}
            for t in self.threads:
                new_ref = t.get_completed_ref(t.ref.id in self.sweethearts)
                if new_ref is not None:
                    extra_publishes[new_ref.id] = new_ref
            if len(extra_publishes) > 0:
                self.task_record.prepublish_refs(extra_publishes)

        return False

class DummyPushThread:

    def __init__(self, filename):
        self.filename = filename
        
    def get_filename(self):
        return self.filename

    def wait(self):
        pass

class DummyPushGroup:

    def __init__(self, dummys):
        pass

    def __enter__(self):
        return self

    def __exit__(self, exnt, exnv, exnbt):
        return False

class ProcessRunningExecutor(SimpleExecutor):

    def __init__(self, block_store):
        SimpleExecutor.__init__(self, block_store)

        self._lock = threading.Lock()
        self.proc = None

    def _execute(self):
        try:
            self.input_refs = self.args['inputs']
        except KeyError:
            self.input_refs = []
        try:
            self.stream_output = self.args['stream_output']
        except KeyError:
            self.stream_output = False
        try:
            self.eager_fetch = self.args['eager_fetch']
        except KeyError:
            self.eager_fetch = False

        try:
            self.make_sweetheart = self.args['make_sweetheart']
            if not isinstance(self.make_sweetheart, list):
                self.make_sweetheart = [self.make_sweetheart]
        except KeyError:
            self.make_sweetheart = []

        if self.eager_fetch:
            push_threads = [DummyPushThread(x) for x in self.block_store.retrieve_filenames_for_refs(self.input_refs)]
            push_ctx = DummyPushGroup(push_threads)
        else:
            push_threads = [AsyncPushThread(self.block_store, ref) for ref in self.input_refs]
            push_ctx = AsyncPushGroup(push_threads, self.make_sweetheart, self.task_record)

        with push_ctx:

            file_inputs = [push_thread.get_filename() for push_thread in push_threads]
        
            with list_with([self.block_store.make_local_output(id) for id in self.output_ids]) as out_file_contexts:

                file_outputs = [ctx.get_filename() for ctx in out_file_contexts]
        
                if self.stream_output:
           
                    stream_refs = [ctx.get_stream_ref() for ctx in out_file_contexts]
                    to_publish = dict([(ref.id, ref) for ref in stream_refs])
                    self.task_record.prepublish_refs(to_publish)

                self.proc = self.start_process(file_inputs, file_outputs)
                add_running_child(self.proc)

                rc = self.await_process(file_inputs, file_outputs)
                remove_running_child(self.proc)

                self.proc = None

                #        if "trace_io" in self.debug_opts:
                #            transfer_ctx.log_traces()

                if rc != 0:
                    raise OSError()

        for i, output in enumerate(out_file_contexts):
            self.output_refs[i] = output.get_completed_ref()

        ciel.engine.publish("worker_event", "Executor: Done")

    def start_process(self, input_files, output_files):
        raise Exception("Must override start_process when subclassing ProcessRunningExecutor")
        
    def await_process(self, input_files, output_files):
        rc = self.proc.wait()
        return rc

    def _cleanup_task(self):
        pass
        
    def _abort(self):
        if self.proc is not None:
            self.proc.kill()

class SWStdinoutExecutor(ProcessRunningExecutor):
    
    handler_name = "stdinout"

    def __init__(self, block_store):
        ProcessRunningExecutor.__init__(self, block_store)

    @classmethod
    def check_args_valid(cls, args, n_outputs):

        ProcessRunningExecutor.check_args_valid(args, n_outputs)
        if n_outputs != 1:
            raise BlameUserException("Stdinout executor must have one output")
        if "command_line" not in args:
            raise BlameUserException('Incorrect arguments to the stdinout executor: %s' % repr(args))

    def start_process(self, input_files, output_files):

        command_line = self.args["command_line"]
        ciel.log.error("Executing stdinout with: %s" % " ".join(map(str, command_line)), 'EXEC', logging.INFO)

        with open(output_files[0], "w") as temp_output_fp:
            # This hopefully avoids the race condition in subprocess.Popen()
            return subprocess.Popen(map(str, command_line), stdin=PIPE, stdout=temp_output_fp, close_fds=True)

    def await_process(self, input_files, output_files):

        with list_with([open(filename, 'r') for filename in input_files]) as fileobjs:
            for fileobj in fileobjs:
                try:
                    shutil.copyfileobj(fileobj, self.proc.stdin)
                except IOError, e:
                    if e.errno == EPIPE:
                        ciel.log.error('Abandoning cat due to EPIPE', 'EXEC', logging.WARNING)
                        break
                    else:
                        raise

        self.proc.stdin.close()
        rc = self.proc.wait()
        return rc
        
class EnvironmentExecutor(ProcessRunningExecutor):
<<<<<<< HEAD

    handler_name = "env"

    def __init__(self, block_store):
        ProcessRunningExecutor.__init__(self, block_store)

    @classmethod
    def check_args_valid(cls, args, n_outputs):

        ProcessRunningExecutor.check_args_valid(args, n_outputs)
        if "command_line" not in args:
=======
    
    def __init__(self, args, continuation, expected_output_ids, master_proxy, fetch_limit=None):
        ProcessRunningExecutor.__init__(self, args, continuation, expected_output_ids, master_proxy, fetch_limit)
        try:
            self.env = args['env']
        except KeyError:
            self.env = {}
        try:
            self.command_line = args['command_line']
        except KeyError:
>>>>>>> fa8f0f23
            raise BlameUserException('Incorrect arguments to the env executor: %s' % repr(args))

    def start_process(self, input_files, output_files):

        command_line = self.args["command_line"]
        ciel.log.error("Executing environ with: %s" % " ".join(map(str, command_line)), 'EXEC', logging.INFO)

        with tempfile.NamedTemporaryFile(delete=False) as input_filenames_file:
            for filename in input_files:
                input_filenames_file.write(filename)
                input_filenames_file.write('\n')
            input_filenames_name = input_filenames_file.name
            
        with tempfile.NamedTemporaryFile(delete=False) as output_filenames_file:
            for filename in output_files:
                output_filenames_file.write(filename)
                output_filenames_file.write('\n')
            output_filenames_name = output_filenames_file.name
            
        environment = {'INPUT_FILES'  : input_filenames_name,
                       'OUTPUT_FILES' : output_filenames_name}
        
        environment.update(self.env)
            
        proc = subprocess.Popen(map(str, command_line), env=environment, close_fds=True)

        #_ = proc.stdout.read(1)
        #print 'Got byte back from Executor'

        return proc

class FilenamesOnStdinExecutor(ProcessRunningExecutor):
    
    def __init__(self, block_store):
        ProcessRunningExecutor.__init__(self, block_store)

        self.last_event_time = None
        self.current_state = "Starting up"
        self.state_times = dict()

    def change_state(self, new_state):
        time_now = datetime.now()
        old_state_time = time_now - self.last_event_time
        old_state_secs = float(old_state_time.seconds) + (float(old_state_time.microseconds) / 10**6)
        if self.current_state not in self.state_times:
            self.state_times[self.current_state] = old_state_secs
        else:
            self.state_times[self.current_state] += old_state_secs
        self.last_event_time = time_now
        self.current_state = new_state

    def resolve_required_refs(self, args):
        SimpleExecutor.resolve_required_refs(self, args)
        try:
            args["lib"] = [self.task_record.retrieve_ref(ref) for ref in args["lib"]]
        except KeyError:
            pass

    @classmethod
    def get_required_refs(cls, args):
        l = SimpleExecutor.get_required_refs(args)
        try:
            l.extend(args["lib"])
        except KeyError:
            pass
        return l

    def start_process(self, input_files, output_files):

        try:
            self.argv = self.args['argv']
        except KeyError:
            self.argv = []

        self.before_execute()
        ciel.engine.publish("worker_event", "Executor: running")

        if "go_slow" in self.debug_opts:
            ciel.log.error("DEBUG: Executor sleep(3)'ing", "EXEC", logging.DEBUG)
            time.sleep(3)

        proc = subprocess.Popen(self.get_process_args(), shell=False, stdin=PIPE, stdout=PIPE, stderr=None, close_fds=True)
        self.last_event_time = datetime.now()
        self.change_state("Writing input details")
        
        proc.stdin.write("%d,%d,%d\0" % (len(input_files), len(output_files), len(self.argv)))
        for x in input_files:
            proc.stdin.write("%s\0" % x)
        for x in output_files:
            proc.stdin.write("%s\0" % x)
        for x in self.argv:
            proc.stdin.write("%s\0" % x)
        proc.stdin.close()
        self.change_state("Waiting for FIFO pickup")

        _ = proc.stdout.read(1)
        #print 'Got byte back from Executor'

        return proc

    def gather_io_trace(self):
        anything_read = False
        while True:
            try:
                message = ""
                while True:
                    c = self.proc.stdout.read(1)
                    if not anything_read:
                        self.change_state("Gathering IO trace")
                        anything_read = True
                    if c == ",":
                        if message[0] == "C":
                           timestamp = float(message[1:])
                           ciel.engine.publish("worker_event", "Process log %f Computing" % timestamp)
                        elif message[0] == "I":
                            try:
                                params = message[1:].split("|")
                                stream_id = int(params[0])
                                timestamp = float(params[1])
                                ciel.engine.publish("worker_event", "Process log %f Waiting %d" % (timestamp, stream_id))
                            except:
                                ciel.log.error("Malformed data from stdout: %s" % message)
                                raise
                        else:
                            ciel.log.error("Malformed data from stdout: %s" % message)
                            raise Exception("Malformed stuff")
                        break
                    elif c == "":
                        raise Exception("Stdout closed")
                    else:
                        message = message + c
            except Exception as e:
                print e
                break

    def await_process(self, input_files, output_files):
        self.change_state("Running")
        if "trace_io" in self.debug_opts:
            ciel.log.error("DEBUG: Executor gathering an I/O trace from child", "EXEC", logging.INFO)
            self.gather_io_trace()
        rc = self.proc.wait()
        self.change_state("Done")
        ciel.log.error("Process terminated. Stats:", "EXEC", logging.INFO)
        for key, value in self.state_times.items():
            ciel.log.error("Time in state %s: %s seconds" % (key, value), "EXEC", logging.INFO)
        return rc

    def get_process_args(self):
        raise Exception("Must override get_process_args subclassing FilenamesOnStdinExecutor")

class JavaExecutor(FilenamesOnStdinExecutor):

    handler_name = "java"

    def __init__(self, block_store):
        FilenamesOnStdinExecutor.__init__(self, block_store)

    @staticmethod
    def can_run():
        cp = os.getenv("CLASSPATH")
        if cp is None:
            ciel.log.error("Can't run Java: no CLASSPATH set", "JAVA", logging.WARNING)
            return False
        else:
            return test_program(["java", "-cp", cp, "uk.co.mrry.mercator.task.JarTaskLoader", "--version"], "Java")

    @classmethod
    def check_args_valid(cls, args, n_outputs):

        FilenamesOnStdinExecutor.check_args_valid(args, n_outputs)
        if "lib" not in args or "class" not in args:
            raise BlameUserException('Incorrect arguments to the java executor: %s' % repr(args))

    def before_execute(self):

        self.jar_refs = self.args["lib"]
        self.class_name = self.args["class"]

        ciel.log.error("Running Java executor for class: %s" % self.class_name, "JAVA", logging.INFO)
        ciel.engine.publish("worker_event", "Java: fetching JAR")

        self.jar_filenames = self.block_store.retrieve_filenames_for_refs(self.jar_refs)

    def get_process_args(self):
        cp = os.getenv('CLASSPATH')
        process_args = ["java", "-cp", cp]
        if "trace_io" in self.debug_opts:
            process_args.append("-Dskywriting.trace_io=1")
        process_args.extend(["uk.co.mrry.mercator.task.JarTaskLoader", self.class_name])
        process_args.extend(["file://" + x for x in self.jar_filenames])
        return process_args
        
class DotNetExecutor(FilenamesOnStdinExecutor):

    handler_name = "dotnet"

    def __init__(self, block_store):
        FilenamesOnStdinExecutor.__init__(self, block_store)

    @staticmethod
    def can_run():
        mono_loader = os.getenv('SW_MONO_LOADER_PATH')
        if mono_loader is None:
            ciel.log.error("Can't run Mono: SW_MONO_LOADER_PATH not set", "DOTNET", logging.WARNING)
            return False
        return test_program(["mono", mono_loader, "--version"], "Mono")

    @classmethod
    def check_args_valid(cls, args, n_outputs):

        FilenamesOnStdinExecutor.check_args_valid(args, n_outputs)
        if "lib" not in args or "class" not in args:
            raise BlameUserException('Incorrect arguments to the dotnet executor: %s' % repr(args))

    def before_execute(self):

        self.dll_refs = self.args['lib']
        self.class_name = self.args['class']

        ciel.log.error("Running Dotnet executor for class: %s" % self.class_name, "DOTNET", logging.INFO)
        ciel.engine.publish("worker_event", "Dotnet: fetching DLLs")
        self.dll_filenames = self.block_store.retrieve_filenames_for_refs(self.dll_refs)

    def get_process_args(self):

        mono_loader = os.getenv('SW_MONO_LOADER_PATH')
        process_args = ["mono", mono_loader, self.class_name]
        process_args.extend(self.dll_filenames)
        return process_args

class CExecutor(FilenamesOnStdinExecutor):

    handler_name = "cso"

    def __init__(self, block_store):
        FilenamesOnStdinExecutor.__init__(self, block_store)

    @staticmethod
    def can_run():
        c_loader = os.getenv("SW_C_LOADER_PATH")
        if c_loader is None:
            ciel.log.error("Can't run C tasks: SW_C_LOADER_PATH not set", "CEXEC", logging.WARNING)
            return False
        return test_program([c_loader, "--version"], "C-loader")

    @classmethod
    def check_args_valid(cls, args, n_outputs):

        FilenamesOnStdinExecutor.check_args_valid(args, n_outputs)
        if "lib" not in args or "entry_point" not in args:
            raise BlameUserException('Incorrect arguments to the C-so executor: %s' % repr(args))

    def before_execute(self, block_store):
        self.so_refs = self.args['lib']
        self.entry_point_name = self.args['entry_point']

        ciel.log.error("Running C executor for entry point: %s" % self.entry_point_name, "CEXEC", logging.INFO)
        ciel.engine.publish("worker_event", "C-exec: fetching SOs")
        self.so_filenames = self.retrieve_filenames_for_refs(self.so_refs)

    def get_process_args(self):

        c_loader = os.getenv('SW_C_LOADER_PATH')
        process_args = [c_loader, self.entry_point_name]
        process_args.extend(self.so_filenames)
        return process_args
    
class GrabURLExecutor(SimpleExecutor):

    handler_name = "grab"
    
    def __init__(self, block_store):
        SimpleExecutor.__init__(self, block_store)
    
    @classmethod
    def check_args_valid(cls, args, n_outputs):
        
        SimpleExecutor.check_args_valid(args, n_outputs)
        if "urls" not in args or "version" not in args or len(args["urls"]) != n_outputs:
            raise BlameUserException('Incorrect arguments to the grab executor: %s' % repr(args))

    def _execute(self):

        urls = self.args['urls']
        version = self.args['version']

        ciel.log.error('Starting to fetch URLs', 'FETCHEXECUTOR', logging.INFO)
        
        for i, url in enumerate(urls):
            ref = self.block_store.get_ref_for_url(url, version, self.task_id)
            self.task_record.publish_ref(ref)
            out_str = simplejson.dumps(ref, cls=SWReferenceJSONEncoder)
            self.block_store.cache_object(ref, "json", self.output_ids[i])
            self.output_refs[i] = SWDataValue(self.output_ids[i], out_str)

        ciel.log.error('Done fetching URLs', 'FETCHEXECUTOR', logging.INFO)
            
class SyncExecutor(SimpleExecutor):

    handler_name = "sync"
    
    def __init__(self, block_store):
        SimpleExecutor.__init__(self, block_store)

    @classmethod
    def check_args_valid(cls, args, n_outputs):
        SimpleExecutor.check_args_valid(args, n_outputs)
        if "inputs" not in args or n_outputs != 1:
            raise BlameUserException('Incorrect arguments to the sync executor: %s' % repr(args))            

    def _execute(self):
        reflist = [self.task_record.retrieve_ref(x) for x in self.args["inputs"]]
        self.output_refs[0] = self.block_store.ref_from_object(reflist, "json", self.output_ids[0])

# XXX: Passing ref_of_string to get round a circular import. Should really move ref_of_string() to
#      a nice utility package.
def build_init_descriptor(handler, args, package_ref, master_uri, ref_of_string):
    task_private_dict = {"package_ref": package_ref, 
                         "start_handler": handler, 
                         "start_args": args
                         } 
    task_private_ref = ref_of_string(pickle.dumps(task_private_dict), master_uri)
    return {"handler": "init", 
            "dependencies": [package_ref, task_private_ref], 
            "task_private": task_private_ref
            }

class InitExecutor(BaseExecutor):

    handler_name = "init"

    def __init__(self, block_store):
        BaseExecutor.__init__(self, block_store)

    @staticmethod
    def can_run():
        return True

    @classmethod
    def build_task_descriptor(cls, descriptor, parent_task_record, **args):
        raise BlameUserException("Can't spawn init tasks directly; build them from outside the cluster using 'build_init_descriptor'")

    def _run(self, task_private, task_descriptor, task_record):
        
        args_dict = task_private["start_args"]
        # Some versions of simplejson make these ascii keys into unicode objects :(
        args_dict = dict([(str(k), v) for (k, v) in args_dict.items()])
        initial_task_out_refs = spawn_other(task_record,
                                            task_private["start_handler"], 
                                            True,
                                            **args_dict)

        # Spawn this one manually so I can delegate my output
        final_task_descriptor = {"handler": "sync",
                                 "expected_outputs": task_descriptor["expected_outputs"],
                                 "task_private": {"hint": "small_task"}}
        task_record.spawn_task(final_task_descriptor, args={"inputs": initial_task_out_refs}, n_outputs=1)

    def cleanup(self):
        pass<|MERGE_RESOLUTION|>--- conflicted
+++ resolved
@@ -1072,7 +1072,6 @@
         return rc
         
 class EnvironmentExecutor(ProcessRunningExecutor):
-<<<<<<< HEAD
 
     handler_name = "env"
 
@@ -1081,26 +1080,19 @@
 
     @classmethod
     def check_args_valid(cls, args, n_outputs):
-
         ProcessRunningExecutor.check_args_valid(args, n_outputs)
         if "command_line" not in args:
-=======
-    
-    def __init__(self, args, continuation, expected_output_ids, master_proxy, fetch_limit=None):
-        ProcessRunningExecutor.__init__(self, args, continuation, expected_output_ids, master_proxy, fetch_limit)
-        try:
-            self.env = args['env']
+            raise BlameUserException('Incorrect arguments to the env executor: %s' % repr(args))
+
+    def start_process(self, input_files, output_files):
+
+        command_line = self.args["command_line"]
+
+        try:
+            env = args['env']
         except KeyError:
-            self.env = {}
-        try:
-            self.command_line = args['command_line']
-        except KeyError:
->>>>>>> fa8f0f23
-            raise BlameUserException('Incorrect arguments to the env executor: %s' % repr(args))
-
-    def start_process(self, input_files, output_files):
-
-        command_line = self.args["command_line"]
+            env = {}
+
         ciel.log.error("Executing environ with: %s" % " ".join(map(str, command_line)), 'EXEC', logging.INFO)
 
         with tempfile.NamedTemporaryFile(delete=False) as input_filenames_file:
@@ -1118,7 +1110,7 @@
         environment = {'INPUT_FILES'  : input_filenames_name,
                        'OUTPUT_FILES' : output_filenames_name}
         
-        environment.update(self.env)
+        environment.update(env)
             
         proc = subprocess.Popen(map(str, command_line), env=environment, close_fds=True)
 
