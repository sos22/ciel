# Copyright (c) 2010 Derek Murray <derek.murray@cl.cam.ac.uk>
#
# Permission to use, copy, modify, and distribute this software for any
# purpose with or without fee is hereby granted, provided that the above
# copyright notice and this permission notice appear in all copies.
#
# THE SOFTWARE IS PROVIDED "AS IS" AND THE AUTHOR DISCLAIMS ALL WARRANTIES
# WITH REGARD TO THIS SOFTWARE INCLUDING ALL IMPLIED WARRANTIES OF
# MERCHANTABILITY AND FITNESS. IN NO EVENT SHALL THE AUTHOR BE LIABLE FOR
# ANY SPECIAL, DIRECT, INDIRECT, OR CONSEQUENTIAL DAMAGES OR ANY DAMAGES
# WHATSOEVER RESULTING FROM LOSS OF USE, DATA OR PROFITS, WHETHER IN AN
# ACTION OF CONTRACT, NEGLIGENCE OR OTHER TORTIOUS ACTION, ARISING OUT OF
# OR IN CONNECTION WITH THE USE OR PERFORMANCE OF THIS SOFTWARE.
from __future__ import with_statement
from subprocess import PIPE
from skywriting.runtime.references import \
    SWRealReference, SW2_FutureReference, SW2_ConcreteReference,\
    SWNoProvenance, SWDataValue, SW2_StreamReference, SWTaskOutputProvenance
from skywriting.runtime.exceptions import FeatureUnavailableException,\
    ReferenceUnavailableException, BlameUserException
import logging
import shutil
import subprocess
import tempfile
import os
import cherrypy
import threading
from skywriting.runtime.block_store import STREAM_RETRY

class ExecutionFeatures:
    
    def __init__(self):

        self.executors = {'swi': None, # Could make a special SWI interpreter....
                          'stdinout': SWStdinoutExecutor,
                          'environ': EnvironmentExecutor,
                          'java': JavaExecutor,
                          'dotnet': DotNetExecutor,
                          'c': CExecutor,
                          'grab': GrabURLExecutor,
                          'sync': SyncExecutor}
    
    def all_features(self):
        return self.executors.keys()
    
    def get_executor(self, name, args, continuation, expected_output_ids, master_proxy, fetch_limit=None):
        try:
            Executor = self.executors[name]
        except KeyError:
            raise FeatureUnavailableException(name)
        return Executor(args, continuation, expected_output_ids, master_proxy, fetch_limit)

class SWExecutor:

    def __init__(self, args, continuation, expected_output_ids, master_proxy, fetch_limit=None):
        self.continuation = continuation
        self.output_ids = expected_output_ids
        self.output_refs = [None for id in self.output_ids]
        self.fetch_limit = fetch_limit
<<<<<<< HEAD
=======
        self.fetchers = []
        self.master_proxy = master_proxy
        self.succeeded = False
>>>>>>> 5c245131

    def resolve_ref(self, ref):
        if self.continuation is not None:
            self.continuation.mark_as_execd(ref)
            return self.continuation.resolve_tasklocal_reference_with_ref(ref)
        else:
            return ref        

    def mark_and_test_refs(self, refs):
        # Mark all as execd before we risk faulting.
        if self.continuation is not None:
            map(self.continuation.mark_as_execd, refs)

        real_refs = map(self.resolve_ref, refs)
        for ref in real_refs:
            assert isinstance(ref, SWRealReference)
            if isinstance(ref, SW2_FutureReference):
                print "Blocking because reference is", real_ref
                # Data is not yet available, so 
                raise ReferenceUnavailableException(ref, self.continuation)
        return real_refs

    def get_filenames(self, block_store, refs):
        real_refs = self.mark_and_test_refs(refs)
        return block_store.retrieve_filenames_for_refs(real_refs)

    def get_filenames_eager(self, block_store, refs):
        real_refs = self.mark_and_test_refs(refs)
        return block_store.retrieve_filenames_for_refs_eager(real_refs)

    def get_filename(self, block_store, ref):
        files, ctx = self.get_filenames(block_store, [ref])
        return (files[0], ctx)
        
    def execute(self, block_store, task_id):
        try:
            self._execute(block_store, task_id)
            self.succeeded = True
        except:
            raise
        finally:
            self.cleanup(block_store)
        
<<<<<<< HEAD
    def cleanup(self):
        self._cleanup()
=======
    def cleanup(self, block_store):
        self._cleanup(block_store)
        self.cleanup_fetchers()
>>>>>>> 5c245131
    
    def _cleanup(self, block_store):
        pass
        
    def abort(self):
        self._abort()
        
    def _abort(self):
        pass

class SWStdinoutExecutor(SWExecutor):
    
    def __init__(self, args, continuation, expected_output_ids, master_proxy, fetch_limit=None):
        SWExecutor.__init__(self, args, continuation, expected_output_ids, master_proxy, fetch_limit)
        assert len(expected_output_ids) == 1
        try:
            self.input_refs = args['inputs']
            self.command_line = args['command_line']
        except KeyError:
            raise BlameUserException('Incorrect arguments to the stdinout executor: %s' % repr(args))
        
        try:
            self.stream_output = args['stream_output']
        except KeyError:
            self.stream_output = False
        
        
        self.proc = None

    class CatThread:
        def __init__(self, filenames, stdin):
            self.filenames = filenames
            self.stdin = stdin
            pass

        def start(self):
            self.thread = threading.Thread(target=self.cat_thread_main)
            self.thread.start()
            
        def cat_thread_main(self):
            for filename in self.filenames:
                print 'Catting in', filename
                with open(filename, 'r') as input_file:
                    shutil.copyfileobj(input_file, self.stdin)
            self.stdin.close()

    def _execute(self, block_store, task_id):
        print "Executing stdinout with:", " ".join(map(str, self.command_line))
        temp_output = tempfile.NamedTemporaryFile(delete=False)
<<<<<<< HEAD
        filenames, fetch_ctx = self.get_filenames(block_store, self.input_refs)
        with open(temp_output.name, "w") as temp_output_fp:
            # This hopefully avoids the race condition in subprocess.Popen()
            self.proc = subprocess.Popen(map(str, self.command_line), stdin=PIPE, stdout=temp_output_fp)
=======
        filenames = self.get_filenames(block_store, self.input_refs)
        
        if self.stream_output:
            block_store.prepublish_file(temp_output.name, self.output_ids[0])
            stream_ref = SW2_StreamReference(self.output_ids[0], SWTaskOutputProvenance(task_id, 0))
            stream_ref.add_location_hint(block_store.netloc)
            self.master_proxy.publish_refs(task_id, {self.output_ids[0] : stream_ref})
        
        with open(temp_output.name, "w") as temp_output_fp:
            # This hopefully avoids the race condition in subprocess.Popen()
            self.proc = subprocess.Popen(map(str, self.command_line), stdin=PIPE, stdout=temp_output_fp)
    
        try:
            for filename in filenames:
                with open(filename, 'r') as input_file:
                    shutil.copyfileobj(input_file, self.proc.stdin)
        except IOError:
            # We may get a broken pipe if the executor finishes early, so we
            # let this exception pass, and determine success from the return value.
            pass
>>>>>>> 5c245131

        cat_thread = self.CatThread(filenames, self.proc.stdin)
        cat_thread.start()

        fetch_ctx.transfer_all()

        rc = self.proc.wait()
<<<<<<< HEAD

        fetch_ctx.cleanup(block_store)

=======
        self.proc = None
>>>>>>> 5c245131
        if rc != 0:
            print rc
            raise OSError()
        
        if self.stream_output:
            _, size_hint = block_store.commit_file(temp_output.name, self.output_ids[0], can_move=True)
        else:
            _, size_hint = block_store.store_file(temp_output.name, self.output_ids[0], can_move=True)
        
        # XXX: We fix the provenance in the caller.
        real_ref = SW2_ConcreteReference(self.output_ids[0], SWNoProvenance(), size_hint)
        real_ref.add_location_hint(block_store.netloc)
        self.output_refs[0] = real_ref
        
    def _cleanup(self, block_store):
        if self.stream_output and not self.succeeded:
            block_store.rollback_file(self.output_ids[0])
        
    def _abort(self):
        if self.proc is not None:
            self.proc.kill()
            self.proc.wait()

class EnvironmentExecutor(SWExecutor):
    
    def __init__(self, args, continuation, expected_output_ids, master_proxy, fetch_limit=None):
        SWExecutor.__init__(self, args, continuation, expected_output_ids, master_proxy, fetch_limit)
        try:
            self.input_refs = args['inputs']
            self.command_line = args['command_line']
        except KeyError:
            raise BlameUserException('Incorrect arguments to the env executor: %s' % repr(args))
        self.proc = None
    
    def _execute(self, block_store, task_id):
        print "Executing environ with:", " ".join(map(str, self.command_line))

        input_filenames, fetch_ctx = self.get_filenames(block_store, self.input_refs)
        with tempfile.NamedTemporaryFile(delete=False) as input_filenames_file:
            for filename in input_filenames:
                input_filenames_file.write(filename)
                input_filenames_file.write('\n')
            input_filenames_name = input_filenames_file.name
            
        output_filenames = [tempfile.NamedTemporaryFile(delete=False).name for i in range(len(self.output_refs))]
        with tempfile.NamedTemporaryFile(delete=False) as output_filenames_file:
            for filename in output_filenames:
                output_filenames_file.write(filename)
                output_filenames_file.write('\n')
            output_filenames_name = output_filenames_file.name
            
        environment = {'INPUT_FILES'  : input_filenames_name,
                       'OUTPUT_FILES' : output_filenames_name}
            
        self.proc = subprocess.Popen(map(str, self.command_line), env=environment)

        fetch_ctx.transfer_all()

        rc = self.proc.wait()
        
        fetch_ctx.cleanup(block_store)

        if rc != 0:
            print rc
            raise OSError()
        for i, filename in enumerate(output_filenames):
            _, size_hint = block_store.store_file(filename, self.output_ids[i], can_move=True)
            # XXX: We fix the provenance in the caller.
            real_ref = SW2_ConcreteReference(self.output_ids[i], SWNoProvenance(), size_hint)
            real_ref.add_location_hint(block_store.netloc)
            self.output_refs[i] = real_ref
        
    def _abort(self):
        if self.proc is not None:
            self.proc.kill()
            self.proc.wait()

class JavaExecutor(SWExecutor):
    
    def __init__(self, args, continuation, expected_output_ids, master_proxy, fetch_limit=None):
        SWExecutor.__init__(self, args, continuation, expected_output_ids, master_proxy, fetch_limit)
        self.continuation = continuation
        try:
            self.input_refs = args['inputs']
            self.jar_refs = args['lib']
            self.class_name = args['class']
            self.argv = args['argv']
        except KeyError:
            raise BlameUserException('Incorrect arguments to the java executor: %s' % repr(args))
        
        try:
            self.stream_output = args['stream_output']
        except KeyError:
            self.stream_output = False
        
    def _execute(self, block_store, task_id):
        cherrypy.engine.publish("worker_event", "Java: fetching inputs")
        print "Get fifos"
        file_inputs, transfer_ctx = self.get_filenames(block_store, self.input_refs)
        print "Got fifos"
        file_outputs = [tempfile.NamedTemporaryFile().name for i in range(len(self.output_refs))]
        
        cherrypy.engine.publish("worker_event", "Java: fetching JAR")
        print "Jar fetch"
        jar_filenames = self.get_filenames_eager(block_store, self.jar_refs)
        print "Jar fetch done"

        if self.stream_output:
            stream_refs = {}
            for i, filename, id in enumerate(file_outputs):
                block_store.prepublish_file(filename, self.output_ids[i])
                stream_ref = SW2_StreamReference(self.output_ids[i], SWTaskOutputProvenance(task_id, i))
                stream_ref.add_location_hint(block_store.netloc)
                stream_refs[id] = stream_ref
            self.master_proxy.publish_refs(task_id, stream_refs)

#        print "Input filenames:"
#        for fn in file_inputs:
#            print '\t', fn
#        print "Output filenames:"
#        for fn in file_outputs:
#            print '\t', fn

        cherrypy.engine.publish("worker_event", "Java: running")

        #print 'Stdout:', java_stdout.name, 'Stderr:', java_stderr.name
        cp = os.getenv('CLASSPATH',"/local/scratch/dgm36/eclipse/workspace/mercator.hg/src/java/JavaBindings.jar")
        process_args = ["java", "-cp", cp, "uk.co.mrry.mercator.task.JarTaskLoader", self.class_name]
        for x in jar_filenames:
            process_args.append("file://" + x)
        print 'Command-line:', " ".join(process_args)
        
        proc = subprocess.Popen(process_args, shell=False, stdin=PIPE, stdout=None, stderr=None)
        
        proc.stdin.write("%d,%d,%d\0" % (len(file_inputs), len(file_outputs), len(self.argv)))
        for x in file_inputs:
            proc.stdin.write("%s\0" % x)
        for x in file_outputs:
            proc.stdin.write("%s\0" % x)
        for x in self.argv:
            proc.stdin.write("%s\0" % x)
        proc.stdin.close()

        transfer_ctx.transfer_all()

        rc = proc.wait()
#        print 'Return code', rc
        transfer_ctx.cleanup(block_store)

        cherrypy.engine.publish("worker_event", "Java: JVM finished")
        if rc != 0:
            raise OSError()
        cherrypy.engine.publish("worker_event", "Java: Storing outputs")
        for i, filename in enumerate(file_outputs):
                    
            if self.stream_output:
                _, size_hint = block_store.commit_file(filename, self.output_ids[i], can_move=True)
            else:
                _, size_hint = block_store.store_file(filename, self.output_ids[i], can_move=True)
            
            # XXX: fix provenance.
            real_ref = SW2_ConcreteReference(self.output_ids[i], SWNoProvenance(), size_hint)
            real_ref.add_location_hint(block_store.netloc)
            self.output_refs[i] = real_ref
            
        cherrypy.engine.publish("worker_event", "Java: Finished storing outputs")

    def _cleanup(self, block_store):
        if self.stream_output and not self.succeeded:
            map(block_store.rollback_file, self.output_ids)

    def _abort(self):
        if self.proc is not None:
            self.proc.kill()
        
class DotNetExecutor(SWExecutor):
    
    def __init__(self, args, continuation, num_outputs):
        SWExecutor.__init__(self, args, continuation, num_outputs)
        self.continuation = continuation
        try:
            self.input_refs = args['inputs']
            self.dll_refs = args['lib']
            self.class_name = args['class']
            self.argv = args['argv']
        except KeyError:
            print "Incorrect arguments for stdinout executor"
            raise

    def _execute(self, block_store, task_id):
        
        file_inputs, transfer_ctx = self.get_filenames(block_store, self.input_refs)
        file_outputs = [tempfile.NamedTemporaryFile(delete=False).name for i in range(len(self.output_refs))]
        
        dll_filenames = self.get_filenames_eager(block_store, self.dll_refs)
        dotnet_stdout = tempfile.NamedTemporaryFile(delete=False)
        dotnet_stderr = tempfile.NamedTemporaryFile(delete=False)

        print "Input filenames:"
        for fn in file_inputs:
            print '\t', fn
        print "Output filenames:"
        for fn in file_outputs:
            print '\t', fn
        
        print 'Stdout:', dotnet_stdout.name, 'Stderr:', dotnet_stderr.name
        
        process_args = ["mono", "/local/scratch/dgm36/eclipse/workspace/mercator.hg/src/csharp/loader/loader.exe", self.class_name]
        for x in dll_filenames:
            process_args.append(x)
        print 'Command-line:', " ".join(process_args)
        
        proc = subprocess.Popen(process_args, shell=False, stdin=PIPE, stdout=dotnet_stdout, stderr=dotnet_stderr)
        
        proc.stdin.write("%d,%d,%d\0" % (len(file_inputs), len(file_outputs), len(self.argv)))
        for x in file_inputs:
            proc.stdin.write("%s\0" % x)
        for x in file_outputs:
            proc.stdin.write("%s\0" % x)
        for x in self.argv:
            proc.stdin.write("%s\0" % x)
        proc.stdin.close()

        transfer_ctx.transfer_all()

        rc = proc.wait()
        print 'Return code', rc

        transfer_ctx.cleanup(block_store)

        if rc != 0:
            with open(dotnet_stdout.name) as stdout_fp:
                with open(dotnet_stderr.name) as stderr_fp:
                    print ".NET program failed, returning", rc, "with stdout:"
                    for l in stdout_fp.readlines():
                        print l
                    print "...and stderr:"
                    for l in stderr_fp.readlines():
                        print l
            raise OSError()
        
        for i, filename in enumerate(file_outputs):
            _, size_hint = block_store.store_file(filename, self.output_ids[i], can_move=True)
            # XXX: fix provenance.
            real_ref = SW2_ConcreteReference(self.output_ids[i], SWNoProvenance(), size_hint)
            real_ref.add_location_hint(block_store.netloc)
            self.output_refs[i] = real_ref

class CExecutor(SWExecutor):
    
    def __init__(self, args, continuation, num_outputs):
        SWExecutor.__init__(self, args, continuation, num_outputs)
        self.continuation = continuation
        try:
            self.input_refs = args['inputs']
            self.so_refs = args['lib']
            self.entry_point_name = args['entry_point']
            self.argv = args['argv']
        except KeyError:
            print "Incorrect arguments for stdinout executor"
            raise

    def _execute(self, block_store, task_id):
        
        file_inputs, transfer_ctx = self.get_filenames(block_store, self.input_refs)
        file_outputs = [tempfile.NamedTemporaryFile(delete=False).name for i in range(len(self.output_refs))]
        
        so_filenames = self.get_filenames_eager(block_store, self.so_refs)
        c_stdout = tempfile.NamedTemporaryFile(delete=False)
        c_stderr = tempfile.NamedTemporaryFile(delete=False)

        print "Input filenames:"
        for fn in file_inputs:
            print '\t', fn
        print "Output filenames:"
        for fn in file_outputs:
            print '\t', fn
        
        print 'Stdout:', c_stdout.name, 'Stderr:', c_stderr.name
        
        process_args = ["/local/scratch/dgm36/eclipse/workspace/mercator.hg/src/c/src/loader", self.entry_point_name]
        for x in so_filenames:
            process_args.append(x)
        print 'Command-line:', " ".join(process_args)
        
        proc = subprocess.Popen(process_args, shell=False, stdin=PIPE, stdout=c_stdout, stderr=c_stderr)
        
        proc.stdin.write("%d,%d,%d\0" % (len(file_inputs), len(file_outputs), len(self.argv)))
        for x in file_inputs:
            proc.stdin.write("%s\0" % x)
        for x in file_outputs:
            proc.stdin.write("%s\0" % x)
        for x in self.argv:
            proc.stdin.write("%s\0" % x)
        proc.stdin.close()

        transfer_ctx.transfer_all()

        rc = proc.wait()
        print 'Return code', rc

        transfer_ctx.cleanup(block_store)

        if rc != 0:
            with open(c_stdout.name) as stdout_fp:
                with open(c_stderr.name) as stderr_fp:
                    print "C program failed, returning", rc, "with stdout:"
                    for l in stdout_fp.readlines():
                        print l
                    print "...and stderr:"
                    for l in stderr_fp.readlines():
                        print l
            raise OSError()
        
        for i, filename in enumerate(file_outputs):
            _, size_hint = block_store.store_file(filename, self.output_ids[i], can_move=True)
            # XXX: fix provenance.
            real_ref = SW2_ConcreteReference(self.output_ids[i], SWNoProvenance(), size_hint)
            real_ref.add_location_hint(block_store.netloc)
            self.output_refs[i] = real_ref
            
class GrabURLExecutor(SWExecutor):
    
    def __init__(self, args, continuation, expected_output_ids, master_proxy, fetch_limit=None):
        SWExecutor.__init__(self, args, continuation, expected_output_ids, master_proxy, fetch_limit)
        try:
            self.urls = args['urls']
            self.version = args['version']
        except KeyError:
            raise BlameUserException('Incorrect arguments to the env executor: %s' % repr(args))
        assert len(self.urls) == len(expected_output_ids)
    
    def _execute(self, block_store, task_id):
        cherrypy.log.error('Starting to fetch URLs', 'FETCHEXECUTOR', logging.INFO)
        
        for i, url in enumerate(self.urls):
            ref = block_store.get_ref_for_url(url, self.version, task_id)
            self.output_refs[i] = SWDataValue(ref)
            
class SyncExecutor(SWExecutor):
    
    def __init__(self, args, continuation, expected_output_ids, master_proxy, fetch_limit=None):
        SWExecutor.__init__(self, args, continuation, expected_output_ids, master_proxy, fetch_limit)
        try:
            self.inputs = args['inputs']
        except KeyError:
            raise BlameUserException('Incorrect arguments to the env executor: %s' % repr(args))
        assert len(expected_output_ids) == 1
    
    def _execute(self, block_store, task_id):
        self.output_refs[0] = SWDataValue(True)<|MERGE_RESOLUTION|>--- conflicted
+++ resolved
@@ -57,12 +57,8 @@
         self.output_ids = expected_output_ids
         self.output_refs = [None for id in self.output_ids]
         self.fetch_limit = fetch_limit
-<<<<<<< HEAD
-=======
-        self.fetchers = []
         self.master_proxy = master_proxy
         self.succeeded = False
->>>>>>> 5c245131
 
     def resolve_ref(self, ref):
         if self.continuation is not None:
@@ -106,14 +102,8 @@
         finally:
             self.cleanup(block_store)
         
-<<<<<<< HEAD
-    def cleanup(self):
-        self._cleanup()
-=======
     def cleanup(self, block_store):
         self._cleanup(block_store)
-        self.cleanup_fetchers()
->>>>>>> 5c245131
     
     def _cleanup(self, block_store):
         pass
@@ -163,13 +153,8 @@
     def _execute(self, block_store, task_id):
         print "Executing stdinout with:", " ".join(map(str, self.command_line))
         temp_output = tempfile.NamedTemporaryFile(delete=False)
-<<<<<<< HEAD
+
         filenames, fetch_ctx = self.get_filenames(block_store, self.input_refs)
-        with open(temp_output.name, "w") as temp_output_fp:
-            # This hopefully avoids the race condition in subprocess.Popen()
-            self.proc = subprocess.Popen(map(str, self.command_line), stdin=PIPE, stdout=temp_output_fp)
-=======
-        filenames = self.get_filenames(block_store, self.input_refs)
         
         if self.stream_output:
             block_store.prepublish_file(temp_output.name, self.output_ids[0])
@@ -181,29 +166,17 @@
             # This hopefully avoids the race condition in subprocess.Popen()
             self.proc = subprocess.Popen(map(str, self.command_line), stdin=PIPE, stdout=temp_output_fp)
     
-        try:
-            for filename in filenames:
-                with open(filename, 'r') as input_file:
-                    shutil.copyfileobj(input_file, self.proc.stdin)
-        except IOError:
-            # We may get a broken pipe if the executor finishes early, so we
-            # let this exception pass, and determine success from the return value.
-            pass
->>>>>>> 5c245131
-
         cat_thread = self.CatThread(filenames, self.proc.stdin)
         cat_thread.start()
 
         fetch_ctx.transfer_all()
 
         rc = self.proc.wait()
-<<<<<<< HEAD
 
         fetch_ctx.cleanup(block_store)
 
-=======
         self.proc = None
->>>>>>> 5c245131
+
         if rc != 0:
             print rc
             raise OSError()
