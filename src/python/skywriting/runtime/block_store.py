--- conflicted
+++ resolved
@@ -583,15 +583,14 @@
             return None
 
         if isinstance(ref, SWErrorReference):
-            raise
+            raise RuntimeSkywritingError()
         elif isinstance(ref, SWNullReference):
-            raise
+            raise RuntimeSkywritingError()
         elif isinstance(ref, SWDataValue):
             id = self.allocate_new_id()
             with open(self.filename(id), 'w') as obj_file:
                 self.encode_json(ref.value, obj_file)
             return self.filename(id)
-<<<<<<< HEAD
         elif isinstance(ref, SW2_ConcreteReference) or isinstance(ref, SW2_StreamReference):
             for loc in ref.location_hints:
                 if loc == self.netloc:
@@ -698,59 +697,6 @@
         return (result_list, fetch_ctx)
 
     def retrieve_objects_for_refs(self, refs, decoder):
-=======
-        elif isinstance(ref, SWErrorReference):
-            raise RuntimeSkywritingError()
-        elif isinstance(ref, SWNullReference):
-            raise RuntimeSkywritingError()
-        else:
-            raise
-        
-    def retrieve_object_for_concrete_ref(self, ref, decoder):
-        netloc = self.choose_best_netloc(ref.location_hints)
-        try:
-            result = self.retrieve_object_by_url('swbs://%s/%s' % (netloc, str(ref.id)), decoder)
-        except:
-            
-            alternative_netlocs = ref.location_hints.copy()
-            alternative_netlocs.remove(netloc)
-            while len(alternative_netlocs) > 0:
-                netloc = self.choose_best_netloc(alternative_netlocs)
-                try:
-                    result = self.retrieve_object_by_url('swbs://%s/%s' % (netloc, str(ref.id)), decoder)
-                    break
-                except:
-                    alternative_netlocs.remove(netloc)
-                    
-            if len(alternative_netlocs) == 0:
-                raise MissingInputException({ ref.id : SW2_TombstoneReference(ref.id, ref.location_hints) })
-        
-        return result
-        
-    def retrieve_object_for_ref(self, ref, decoder):
-        assert isinstance(ref, SWRealReference)
-        if isinstance(ref, SW2_ConcreteReference):
-            return self.retrieve_object_for_concrete_ref(ref, decoder)
-        elif isinstance(ref, SWURLReference):
-            for url in ref.urls:
-                filename = self.find_url_in_cache(url)
-                if filename is not None:
-                    with open(filename) as f:
-                        ret = self.decoders[decoder](f)
-                    return ret
-            chosen_url = self.choose_best_url(ref.urls)
-            return self.retrieve_object_by_url(chosen_url, decoder)
-        elif isinstance(ref, SWDataValue):
-            assert decoder == 'json'
-            return ref.value
-        elif isinstance(ref, SWErrorReference):
-            raise RuntimeSkywritingError()
-        elif isinstance(ref, SWNullReference):
-            raise RuntimeSkywritingError()
-        else:
-            print ref
-            raise        
->>>>>>> 5c245131
         
         easy_solutions = [self.try_retrieve_object_for_ref_without_transfer(ref, decoder) for ref in refs]
         fetch_urls = [self.get_fetch_urls_for_ref(ref) for ref in refs]
