--- conflicted
+++ resolved
@@ -887,12 +887,8 @@
         elif isinstance(ref, SW2_StreamReference):
             ctx = StreamTransferContext(ref, self, new_listener)
         else:
-<<<<<<< HEAD
             ciel.log('Cannot fetch reference type: %s' % repr(ref), 'BLOCKSTORE', logging.INFO)
-            raise RuntimeSkywritingError()
-=======
             raise Exception("Can't start-fetch reference %s: not a concrete or a stream" % ref)
->>>>>>> 0c25844c
         new_listener.set_fetch_context(ctx)
         self.incoming_fetches[ref.id] = new_listener
         ctx.start()
