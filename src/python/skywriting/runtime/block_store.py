--- conflicted
+++ resolved
@@ -324,60 +324,7 @@
             for ctx in self.contexts:
                 ctx.select_callback(active_read, active_write, active_exn)
 
-<<<<<<< HEAD
-class FileTransferContext:
-
-    def __init__(self, urls, save_filename, multi, callbacks):
-        
-=======
-class SimpleFileTransferContext:
-
-    def __init__(self, url, multi, result_callback, progress_callback, filename):
-        self.fp = open(filename, "w")
-        self.filename = filename
-        self.url = url
-        self.result_callback = result_callback
-        self.curl_fetch = pycURLFetchContext(self.fp, url, multi, self.result, progress_callback)
-
-    def start(self):
-        ciel.log("Start simple fetch %s -> %s" % (self.url, self.filename), "CURL_FETCH", logging.INFO)
-        self.curl_fetch.start()
-
-    def result(self, success):
-        if not success:
-            ciel.log("Simple fetch %s -> %s failed" % (self.url, self.filename), "CURL_FETCH", logging.INFO)
-        else:
-            ciel.log("Simple fetch %s -> %s succeeded" % (self.url, self.filename), "CURL_FETCH", logging.INFO)
-        self.fp.close()
-        self.result_callback(success)
-
-def create_file_transfer_context(urls, multi, filename, result_callback, reset_callback, progress_callback=None):
-    return RetryTransferContext(urls, multi, SimpleFileTransferContext, {"filename": filename}, result_callback, reset_callback, progress_callback)
-
-class BufferTransferContext:
-
-    def __init__(self, url, multi, result_callback, progress_callback, buf):
-        self.curl_fetch = pycURLFetchContext(self.buf, url, multi, self.result, progress_callback)
-        self.url = url
-        self.result_callback = result_callback
-
-    def start(self):
-        ciel.log("Start simple fetch %s -> buffer" % self.url, "CURL_FETCH", logging.INFO)
-        self.curl_fetch.start()
-
-    def result(self, success):
-        if not success:
-            ciel.log("Simple fetch %s -> buffer failed" % self.url, "CURL_FETCH", logging.INFO)
-        else:
-            ciel.log("Simple fetch %s -> buffer succeeded" % self.url, "CURL_FETCH", logging.INFO)            
-
-def create_buffer_transfer_context(urls, multi, buf, result_callback, reset_callback):
-    return RetryTransferContext(urls, multi, BufferTransferContext, {"buf": buf}, result_callback, reset_callback)
-
-class RetryTransferContext:
-
-    def __init__(self, urls, multi, transfer_class, transfer_args, result_callback, reset_callback=None, progress_callback=None):
->>>>>>> b5881654
+    def __init__(self, urls, multi, save_filename, callbacks):
         self.urls = urls
         self.multi = multi
         self.save_filename = save_filename
@@ -385,16 +332,10 @@
         self.failures = 0
 
     def start_next_attempt(self):
-<<<<<<< HEAD
         self.fp = open(self.save_filename, "w")
+        ciel.log("Starting fetch attempt %d using %s" % (self.failures + 1, self.urls[self.failures]), "CURL_FETCH", logging.INFO)
         self.curl_fetch = pycURLFetchContext(self.fp, self.urls[self.failures], self.multi, self.result, self.callbacks.progress_callback)
         self.curl_fetch.start()
-=======
-        ciel.log("Starting fetch attempt %d using %s" % (self.failures + 1, self.urls[self.failures]), "CURL_FETCH", logging.INFO)
-        self.current_attempt = self.transfer_class(self.urls[self.failures], self.multi, 
-                                                   self.result, self.progress_callback, **self.transfer_args)
-        self.current_attempt.start()
->>>>>>> b5881654
 
     def start(self):
         self.start_next_attempt()
@@ -409,13 +350,8 @@
                 ciel.log.error('No more URLs to try.', 'BLOCKSTORE', logging.ERROR)
                 self.callbacks.result(False)
             else:
-<<<<<<< HEAD
                 ciel.log.error("Fetch %s to %s failed; trying next URL" % self.urls[self.failures - 1], self.save_filename)
                 self.callbacks.reset()
-=======
-                ciel.log.error("Fetch %s failed; trying next URL" % self.urls[self.failures])
-                self.reset_callback()
->>>>>>> b5881654
                 self.start_next_attempt()
 
 class StreamTransferContext:
@@ -436,26 +372,19 @@
         self.block_store = block_store
 
     def start_next_fetch(self):
-<<<<<<< HEAD
         if self.progress_callback is not None:
             progress = self.progress
         else:
             progress = None
+        ciel.log("Stream-fetch %s: start fetch" % self.refid, "CURL_FETCH", logging.INFO)
         self.current_data_fetch = pycURLFetchContext(self.fp, self.url, self.multi, self.result, progress, self.previous_fetches_bytes_downloaded)
-=======
-        ciel.log("Stream-fetch %s: start fetch" % self.refid, "CURL_FETCH", logging.INFO)
-        self.current_data_fetch = pycURLFetchContext(self.fp, self.url, self.multi, self.result, self.progress, self.previous_fetches_bytes_downloaded)
->>>>>>> b5881654
         self.current_data_fetch.start()
 
     def start(self):
         
         ciel.log("Starting stream-fetch for %s" % self.refid, "CURL_FETCH", logging.INFO)
         self.start_next_fetch()
-<<<<<<< HEAD
-=======
         ciel.log("Stream-fetch %s: accepting advertisments" % self.refid, "CURL_FETCH", logging.INFO)
->>>>>>> b5881654
         self.block_store.add_incoming_stream(self.refid, self)
         # TODO: Improve on this blocking RPC by using cURL for this sort of thing
         post_data = simplejson.dumps({"netloc": self.block_store.netloc})
@@ -485,11 +414,7 @@
                      "CURL_FETCH", logging.INFO)
             self.previous_fetches_bytes_downloaded += this_fetch_bytes
             if self.remote_done and self.latest_advertisment == self.previous_fetches_bytes_downloaded:
-<<<<<<< HEAD
-                # Complete!
-=======
                 ciel.log("Stream-fetch %s: complete" % self.refid, "CURL_FETCH", logging.INFO)
->>>>>>> b5881654
                 self.complete(True)
             else:
                 self.consider_next_fetch()
@@ -497,12 +422,7 @@
     def complete(self, success):
         self.fp.close()
         self.block_store.remove_incoming_stream(self.refid)
-<<<<<<< HEAD
         self.callbacks.result(success)
-=======
-        for callback in self.result_callbacks:
-            callback(success)
->>>>>>> b5881654
 
     def advertisment(self, current_bytes_available, file_done):
         ciel.log("Stream-fetch %s: got advertisment: bytes %d done %s" % (current_bytes_available, file_done),
@@ -710,34 +630,12 @@
 
     class FetchListener:
         
-<<<<<<< HEAD
         def __init__(self, ref, block_store):
             self.progress_listeners = set()
             self.result_listeners = set()
             self.reset_listeners = set()
             self.last_progress = 0
-=======
-        def __init__(self, block_store, ref, multi, result_callback=None, reset_callback=None, progress_callback=None):
-            
-            urls = block_store.get_fetch_urls_for_ref(ref)
-            self.filename = block_store.streaming_filename(ref.id)
-            self.is_streaming = True
-            self.commit_filename = block_store.filename(ref.id)
->>>>>>> b5881654
             self.ref = ref
-            self.block_store = block_store
-<<<<<<< HEAD
-=======
-            self.completed_event = threading.Event()
-            if isinstance(ref, SW2_ConcreteReference):
-                ciel.log("Fetch %s: using simple transfer" % ref, "BLOCKSTORE", logging.INFO)
-                self.ctx = create_file_transfer_context(urls, multi, self.filename, self.result, 
-                                                        reset_callback, progress_callback)
-            elif isinstance(ref, SW2_StreamReference):
-                ciel.log("Fetch %s: using stream transfer" % ref, "BLOCKSTORE", logging.INFO)
-                self.ctx = StreamTransferContext(list(ref.location_hints)[0], ref.id, self.filename, 
-                                                 multi, block_store, self.result, progress_callback)
->>>>>>> b5881654
 
         def progress(self, bytes):
             for callback in self.progress_listeners:
@@ -745,43 +643,9 @@
             self.last_progress = bytes
 
         def result(self, success):
-<<<<<<< HEAD
             self.block_store.fetch_completed(self.ref, success)
             for callback in self.result_listeners:
                 callback(success)
-=======
-            if not success:
-                self.filename = None
-            else:
-                self.commit()
-            self.completed_event.set()
-            if self.result_callback is not None:
-                self.result_callback(success)
-
-        def commit(self):
-            if self.filename is not None:
-                os.rename(self.filename, self.commit_filename)
-
-    def retrieve_filename_for_ref_async(self, ref, result_callback=None, reset_callback=None, progress_callback=None):
-
-        filename = self.try_retrieve_filename_for_ref_without_transfer(ref)
-        if filename is not None:
-            ciel.log("Fetch %s: resolved without transfer" % ref, "BLOCKSTORE", logging.INFO)
-            if result_callback is not None:
-                result_callback(True)
-            return BlockStore.DummyFileRetr(filename)
-        else:
-            if os.path.exists(self.streaming_filename(ref.id)):
-                raise Exception("Local stream-joining support not implemented yet")
-            ret = BlockStore.FileRetrInProgress(self,
-                                                ref, 
-                                                self.fetch_thread, 
-                                                result_callback, 
-                                                reset_callback, 
-                                                progress_callback)
-            ret.start()
-            return ret
->>>>>>> b5881654
 
         def reset(self):
             for callback in self.reset_listeners:
@@ -820,7 +684,6 @@
     # Called from cURL thread
     def _fetch_ref_async(self, ref, fetch_context, result_callback, reset_callback, progress_callback):
         
-<<<<<<< HEAD
         if self.is_ref_local(ref)
             fetch_context.fetch_completed()
             result_callback(True)
@@ -830,15 +693,6 @@
                 self._start_fetch_ref(ref)
                 fetch_context.fetch_in_progress()
             self.incoming_fetches[ref.id].add_listener(result_callback, reset_callback, progress_callback)
-=======
-        transfer_ctxs = [self.retrieve_filename_for_ref_async(ref) for ref in refs]
-        self.await_async_transfers(transfer_ctxs)
-        failed_transfers = filter(lambda x: x.filename is None, transfer_ctxs)
-        if len(failed_transfers) > 0:
-            raise MissingInputException(dict([(ctx.ref.id, SW2_TombstoneReference(ctx.ref.id, ctx.ref.location_hints)) 
-                                              for ctx in failed_transfers]))
-        return [ctx.filename for ctx in transfer_ctxs]
->>>>>>> b5881654
 
     class CompletedFetch:
 
@@ -890,21 +744,7 @@
             self.finished_event.set()
 
         def reset(self):
-<<<<<<< HEAD
             pass
-=======
-            self.buf.truncate(0)
-
-    def retrieve_string_for_ref_async(self, ref):
-        str = try_retrieve_string_for_ref_without_transfer(ref)
-        if str is not None:
-            ciel.log("Fetch-as-string %s: resolved without transfer" % ref, "BLOCKSTORE", logging.INFO)
-            return BlockStore.DummyStringRetr(str)
-        else:
-            ciel.log("Fetch-as-string %s: using simple transfer" % ref, "BLOCKSTORE", logging.INFO)
-            ret = BlockStore.StringRetrInProgress(ref, self.get_fetch_urls_for_ref(ref), self.fetch_thread)
-            return ret
->>>>>>> b5881654
 
         def wait(self):
             self.finished_event.wait()
@@ -940,14 +780,7 @@
 
     def retrieve_string_for_ref(self, ref):
         
-<<<<<<< HEAD
         return self.retrieve_strings_for_refs([ref])[0]
-=======
-        def __init__(self, ref, urls, decoder, multi):
-            self.string_transfer = BlockStore.StringRetrInProgress(ref, urls, multi)
-            self.completed_event = self.string_transfer.completed_event
-            self.decoder = decoder
->>>>>>> b5881654
 
     def retrieve_objects_for_refs(self, ref_and_decoders):
 
@@ -959,7 +792,6 @@
             except:
                 unsolved_refs.append(ref)
 
-<<<<<<< HEAD
         strings = self.retrieve_strings_for_refs(unsolved_refs)
         str_of_ref = dict([(ref.id, string) for (string, ref) in zip(strings, unsolved_refs)])
             
@@ -970,17 +802,6 @@
                 solutions[ref.id] = decoded
             
         return [solution[ref.id] for (ref, decoder) in ref_and_decoders]
-=======
-    def retrieve_object_for_ref_async(self, ref, decoder):
-        obj = self.try_retrieve_object_for_ref_without_transfer(ref, decoder)
-        if obj is not None:
-            ciel.log("Fetch-as-object %s: resolved without transfer" % ref, "BLOCKSTORE", logging.INFO)
-            return BlockStore.DummyObjRetr(obj)
-        else:
-            ciel.log("Fetch-as-object %s: using simple transfer" % ref, "BLOCKSTORE", logging.INFO)
-            ret = BlockStore.ObjRetrInProgress(ref, self.get_fetch_urls_for_ref(ref), self.decoders[decoder], self.fetch_thread)
-            ret.start()
->>>>>>> b5881654
 
     def retrieve_object_for_ref(self, ref, decoder):
         
