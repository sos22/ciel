# Copyright (c) 2010 Derek Murray <derek.murray@cl.cam.ac.uk>
#
# Permission to use, copy, modify, and distribute this software for any
# purpose with or without fee is hereby granted, provided that the above
# copyright notice and this permission notice appear in all copies.
#
# THE SOFTWARE IS PROVIDED "AS IS" AND THE AUTHOR DISCLAIMS ALL WARRANTIES
# WITH REGARD TO THIS SOFTWARE INCLUDING ALL IMPLIED WARRANTIES OF
# MERCHANTABILITY AND FITNESS. IN NO EVENT SHALL THE AUTHOR BE LIABLE FOR
# ANY SPECIAL, DIRECT, INDIRECT, OR CONSEQUENTIAL DAMAGES OR ANY DAMAGES
# WHATSOEVER RESULTING FROM LOSS OF USE, DATA OR PROFITS, WHETHER IN AN
# ACTION OF CONTRACT, NEGLIGENCE OR OTHER TORTIOUS ACTION, ARISING OUT OF
# OR IN CONNECTION WITH THE USE OR PERFORMANCE OF THIS SOFTWARE.

'''
Created on 8 Feb 2010

@author: dgm36
'''
from cherrypy.lib.static import serve_file
from skywriting.runtime.block_store import json_decode_object_hook
import sys
import simplejson
import cherrypy

class WorkerRoot:
    
    def __init__(self, worker):
        self.master = RegisterMasterRoot(worker)
        self.task = TaskRoot(worker)
        self.data = DataRoot(worker.block_store)
        self.features = FeaturesRoot(worker.execution_features)
        self.kill = KillRoot()
        self.log = LogRoot(worker)
        self.upload = UploadRoot(worker.upload_manager)
    
    @cherrypy.expose
    def index(self):
        return "Hello from the worker...."

class KillRoot:
    
    def __init__(self):
        pass
    
    @cherrypy.expose
    def index(self):
        sys.exit(0)

class RegisterMasterRoot:
    
    def __init__(self, worker):
        self.worker = worker
            
    @cherrypy.expose
    def index(self):
        if cherrypy.request.method == 'POST':
            master_details = simplejson.loads(cherrypy.request.body.read())
            self.worker.set_master(master_details)
        elif cherrypy.request.method == 'GET':
            return simplejson.dumps(self.worker.master_proxy.get_master_details())
        else:
            raise cherrypy.HTTPError(405)
    
class TaskRoot:
    
    def __init__(self, worker):
        self.worker = worker
        
    @cherrypy.expose
    def index(self):
        if cherrypy.request.method == 'POST':
            task_descriptor = simplejson.loads(cherrypy.request.body.read(), object_hook=json_decode_object_hook)
            if task_descriptor is not None:
                self.worker.submit_task(task_descriptor)
                return
        raise cherrypy.HTTPError(405)
    
    @cherrypy.expose
    def default(self, task_id, action):
        real_id = task_id
        if action == 'abort':
            if cherrypy.request.method == 'POST':
                self.worker.abort_task(real_id)
            else:
                raise cherrypy.HTTPError(405)
        else:
            raise cherrypy.HTTPError(404)
    
    # TODO: Add some way of checking up on the status of a running task.
    #       This should grow to include a way of getting the present activity of the task
    #       and a way of setting breakpoints.
    #       ...and a way of killing the task.
    #       Ideally, we should create a task view (Root) for each running task.    

class LogRoot:

    def __init__(self, worker):
        self.worker = worker

    @cherrypy.expose
    def wait_after(self, event_count):
        if cherrypy.request.method == 'POST':
            try:
                self.worker.await_log_entries_after(event_count)
                return simplejson.dumps({})
            except Exception as e:
                return simplejson.dumps({"error": repr(e)})
        else:
            raise cherrypy.HTTPError(405)

    @cherrypy.expose
    def index(self, first_event, last_event):
        if cherrypy.request.method == 'GET':
            events = self.worker.get_log_entries(int(first_event), int(last_event))
            return simplejson.dumps([{"time": repr(t), "event": e} for (t, e) in events])
        else:
            raise cherrypy.HTTPError(405)

class DataRoot:
    
    def __init__(self, block_store):
        self.block_store = block_store
        
    @cherrypy.expose
    def default(self, id):
        safe_id = id
        if cherrypy.request.method == 'GET':
            is_streaming, filename = self.block_store.maybe_streaming_filename(safe_id)
            if is_streaming:
                cherrypy.response.headers['Pragma'] = 'streaming'
            try:
                response_body = serve_file(filename)
                return response_body
<<<<<<< HEAD
            except cherrypy.HTTPError, e:
                if e.args[0] == 404:
                    # The streaming file might have been deleted between calls to maybe_streaming_filename
                    # and serve_file. Try again, because this time the non-streaming filename should be
                    # available.
                    print "Failure serving data file", filename, ":", str(e)
=======
            except cherrypy.HTTPError as he:
                # The streaming file might have been deleted between calls to maybe_streaming_filename
                # and serve_file. Try again, because this time the non-streaming filename should be
                # available.
                if he.status == 404:
>>>>>>> de017156
                    is_streaming, filename = self.block_store.maybe_streaming_filename(safe_id)
                    assert not is_streaming
                    del cherrypy.response.headers['Pragma']
                    return serve_file(filename)
                else:
                    raise
        elif cherrypy.request.method == 'POST':
            url = self.block_store.store_raw_file(cherrypy.request.body, safe_id)
            return simplejson.dumps(url)
        else:
            raise cherrypy.HTTPError(405)

    @cherrypy.expose
    def index(self):
        if cherrypy.request.method == 'POST':
            url = self.block_store.store_raw_file(cherrypy.request.body, self.block_store.allocate_new_id())
            return simplejson.dumps(url)
        elif cherrypy.request.method == 'GET':
            return serve_file(self.block_store.generate_block_list_file())
        else:
            raise cherrypy.HTTPError(405)
        
    # TODO: Also might investigate a way for us to have a spanning tree broadcast
    #       for common files.
    
class UploadRoot:
    
    def __init__(self, upload_manager):
        self.upload_manager = upload_manager
        
    @cherrypy.expose
    def default(self, id, start=None):
        if cherrypy.request.method != 'POST':
            raise cherrypy.HTTPError(405)
        if start is None:
            #upload_descriptor = simplejson.loads(cherrypy.request.body.read(), object_hook=json_decode_object_hook)
            self.upload_manager.start_upload(id)#, upload_descriptor)
        elif start == 'commit':
            self.upload_manager.commit_upload(id)
        else:
            start_index = int(start)
            self.upload_manager.handle_chunk(id, start_index, cherrypy.request.body)
    
class FeaturesRoot:
    
    def __init__(self, execution_features):
        self.execution_features = execution_features
    
    @cherrypy.expose
    def index(self):
        return simplejson.dumps(self.execution_features.all_features())<|MERGE_RESOLUTION|>--- conflicted
+++ resolved
@@ -132,20 +132,11 @@
             try:
                 response_body = serve_file(filename)
                 return response_body
-<<<<<<< HEAD
-            except cherrypy.HTTPError, e:
-                if e.args[0] == 404:
-                    # The streaming file might have been deleted between calls to maybe_streaming_filename
-                    # and serve_file. Try again, because this time the non-streaming filename should be
-                    # available.
-                    print "Failure serving data file", filename, ":", str(e)
-=======
             except cherrypy.HTTPError as he:
                 # The streaming file might have been deleted between calls to maybe_streaming_filename
                 # and serve_file. Try again, because this time the non-streaming filename should be
                 # available.
                 if he.status == 404:
->>>>>>> de017156
                     is_streaming, filename = self.block_store.maybe_streaming_filename(safe_id)
                     assert not is_streaming
                     del cherrypy.response.headers['Pragma']
