--- conflicted
+++ resolved
@@ -12,12 +12,7 @@
 # ACTION OF CONTRACT, NEGLIGENCE OR OTHER TORTIOUS ACTION, ARISING OUT OF
 # OR IN CONNECTION WITH THE USE OR PERFORMANCE OF THIS SOFTWARE.
 from skywriting.runtime.executors import kill_all_running_children
-<<<<<<< HEAD
-from shared.references import SW2_FetchReference
-=======
-from skywriting.runtime.references import SW2_FetchReference,\
-    SW2_ConcreteReference
->>>>>>> e3c6d87d
+from shared.references import SW2_FetchReference, SW2_ConcreteReference
 import logging
 import StringIO
 
