# Copyright (c) 2010 Derek Murray <derek.murray@cl.cam.ac.uk>
#                    Christopher Smowton <chris.smowton@cl.cam.ac.uk>
#
# Permission to use, copy, modify, and distribute this software for any
# purpose with or without fee is hereby granted, provided that the above
# copyright notice and this permission notice appear in all copies.
#
# THE SOFTWARE IS PROVIDED "AS IS" AND THE AUTHOR DISCLAIMS ALL WARRANTIES
# WITH REGARD TO THIS SOFTWARE INCLUDING ALL IMPLIED WARRANTIES OF
# MERCHANTABILITY AND FITNESS. IN NO EVENT SHALL THE AUTHOR BE LIABLE FOR
# ANY SPECIAL, DIRECT, INDIRECT, OR CONSEQUENTIAL DAMAGES OR ANY DAMAGES
# WHATSOEVER RESULTING FROM LOSS OF USE, DATA OR PROFITS, WHETHER IN AN
# ACTION OF CONTRACT, NEGLIGENCE OR OTHER TORTIOUS ACTION, ARISING OUT OF
# OR IN CONNECTION WITH THE USE OR PERFORMANCE OF THIS SOFTWARE.
from __future__ import with_statement
from skywriting.runtime.plugins import AsynchronousExecutePlugin
from skywriting.runtime.exceptions import ReferenceUnavailableException, MissingInputException
from skywriting.runtime.worker.local_task_graph import LocalTaskGraph, LocalJobOutput
from threading import Lock
import logging
import hashlib
import ciel
from skywriting.runtime.executors import BaseExecutor

class TaskExecutorPlugin(AsynchronousExecutePlugin):
    
    def __init__(self, bus, block_store, master_proxy, execution_features, num_threads=1):
        AsynchronousExecutePlugin.__init__(self, bus, num_threads, "execute_task")
        self.block_store = block_store
        self.master_proxy = master_proxy
        self.execution_features = execution_features

        self.executor_cache = ExecutorCache(self.execution_features, self.block_store)
        self.current_task_set = None
        self._lock = Lock()
    
    # Out-of-thread asynchronous notification calls

    def abort_task(self, task_id):
        with self._lock:
            if self.current_task_set is not None:
                self.current_task_set.abort_task(task_id)

    # Main entry point

    def handle_input(self, input):

        new_task_set = TaskSetExecutionRecord(self.executor_cache, input, self.block_store, self.master_proxy, self.execution_features)
        with self._lock:
            self.current_task_set = new_task_set
        new_task_set.run()
<<<<<<< HEAD
        report_data = [(tr.task_descriptor["task_id"], tr.spawned_tasks, tr.published_refs) for tr in new_task_set.task_records]
=======
        report_data = []
        for tr in new_task_set.task_records:
            if tr.success:
                report_data.append((tr.task_descriptor["task_id"], tr.success, (tr.spawned_tasks, tr.published_refs)))
            else:
                report_data.append((tr.task_descriptor["task_id"], tr.success, (tr.failure_reason, tr.failure_details, tr.failure_bindings)))
>>>>>>> 1d7958b1
        self.master_proxy.report_tasks(report_data)
        with self._lock:
            self.current_task_set = None

class ExecutorCache:

    # A cache of executors, permitting helper processes to outlive tasks.
    # Policy: only keep one of each kind around at any time.

    def __init__(self, execution_features, block_store):
        self.execution_features = execution_features
        self.block_store = block_store
        self.idle_executors = dict()
    
    def get_executor(self, handler):
        try:
            return self.idle_executors.pop(handler)
        except KeyError:
            return self.execution_features.get_executor(handler, self.block_store)

    def put_executor(self, handler, executor):
        if handler in self.idle_executors:
            executor.cleanup()
        else:
            self.idle_executors[handler] = executor

class TaskSetExecutionRecord:

    def __init__(self, executor_cache, root_task_descriptor, block_store, master_proxy, execution_features):
        self._lock = Lock()
        self.task_records = []
        self.current_task = None
        self.current_td = None
        self.block_store = block_store
        self.master_proxy = master_proxy
        self.executor_cache = executor_cache
        self.reference_cache = dict([(ref.id, ref) for ref in root_task_descriptor["inputs"]])
        self.initial_td = root_task_descriptor
        self.task_graph = LocalTaskGraph(self.initial_td["task_id"], execution_features)
        self.job_output = LocalJobOutput(self.initial_td["expected_outputs"])
        for ref in self.initial_td["expected_outputs"]:
            self.task_graph.subscribe(ref, self.job_output)
        self.task_graph.spawn_and_publish([self.initial_td], self.initial_td["inputs"])

    def run(self):
        ciel.log.error("Running taskset starting at %s" % self.initial_td["task_id"], "TASKEXEC", logging.INFO)
        while not self.job_output.is_complete():
            try:
                next_td = self.task_graph.get_runnable_task()
            except IndexError:
                ciel.log.error("No more runnable tasks", "TASKEXEC", logging.INFO)
                break
            next_td["inputs"] = [self.retrieve_ref(ref) for ref in next_td["dependencies"]]
            task_record = TaskExecutionRecord(next_td, self, self.executor_cache, self.block_store, self.master_proxy)
            with self._lock:
                self.current_task = task_record
                self.current_td = next_td
            try:
                task_record.run()
            except:
                ciel.log.error('Error during executor task execution', 'TASKEXEC', logging.ERROR, True)
            with self._lock:
                self.current_task.cleanup()
                self.current_task = None
                self.current_td = None
            self.task_records.append(task_record)
            if task_record.success:
                self.task_graph.spawn_and_publish(task_record.spawned_tasks, task_record.published_refs, next_td)
            else:
                break
        ciel.log.error("Taskset complete", "TASKEXEC", logging.INFO)

    def retrieve_ref(self, ref):
        if ref.is_consumable():
            return ref
        else:
            try:
                return self.reference_cache[ref.id]
            except KeyError:
                raise ReferenceUnavailableException(ref.id)

    def publish_ref(self, ref):
        self.reference_cache[ref.id] = ref

    def abort_task(self, task_id):
        with self._lock:
            if self.current_td["task_id"] == task_id:
                self.current_task.executor.abort()

class TaskExecutionRecord:

    def __init__(self, task_descriptor, task_set, executor_cache, block_store, master_proxy):
        self.published_refs = []
        self.spawned_tasks = []
        self.spawn_counter = 0
        self.task_descriptor = task_descriptor
        self.task_set = task_set
        self.executor_cache = executor_cache
        self.block_store = block_store
        self.master_proxy = master_proxy
        self.executor = None
        self.success = False
        
    def run(self):
        ciel.engine.publish("worker_event", "Start execution " + repr(self.task_descriptor['task_id']) + " with handler " + self.task_descriptor['handler'])
        ciel.log.error("Starting task %s with handler %s" % (str(self.task_descriptor['task_id']), self.task_descriptor['handler']), 'TASK', logging.INFO, False)
        try:
            # Need to do this to bring task_private into the execution context.
            BaseExecutor.prepare_task_descriptor_for_execute(self.task_descriptor, self.block_store)
        
            if "package_ref" in self.task_descriptor["task_private"]:
                self.package_ref = self.task_descriptor["task_private"]["package_ref"]
            else:
                self.package_ref = None
            self.executor = self.executor_cache.get_executor(self.task_descriptor["handler"])
            self.executor.run(self.task_descriptor, self)
            self.success = True
            ciel.engine.publish("worker_event", "Completed execution " + repr(self.task_descriptor['task_id']))
            ciel.log.error("Completed task %s with handler %s" % (str(self.task_descriptor['task_id']), self.task_descriptor['handler']), 'TASK', logging.INFO, False)
        except MissingInputException as mie:
            ciel.log.error('Missing input in task %s with handler %s' % (str(self.task_descriptor['task_id']), self.task_descriptor['handler']), 'TASKEXEC', logging.ERROR, True)
            self.failure_bindings = mie.bindings
            self.failure_details = ""
            self.failure_reason = "MISSING_INPUT"
            raise
        except:
            ciel.log.error("Error in task %s with handler %s" % (str(self.task_descriptor['task_id']), self.task_descriptor['handler']), 'TASK', logging.ERROR, True)
            self.failure_bindings = dict()
            self.failure_details = ""
            self.failure_reason = "RUNTIME_EXCEPTION"
            raise

    def cleanup(self):
        if self.executor is not None:
            self.executor_cache.put_executor(self.task_descriptor["handler"], self.executor)

    def publish_ref(self, ref):
        self.published_refs.append(ref)
        self.task_set.publish_ref(ref)

    def prepublish_refs(self, refs):
        # I don't put these in the ref-cache now because local-master operation is currently single-threaded.
        self.master_proxy.publish_refs(self.task_descriptor["task_id"], refs)

    def create_spawned_task_name(self):
        sha = hashlib.sha1()
        sha.update('%s:%d' % (self.task_descriptor["task_id"], self.spawn_counter))
        ret = sha.hexdigest()
        self.spawn_counter += 1
        return ret

    def spawn_task(self, new_task_descriptor, **args):
        new_task_descriptor["task_id"] = self.create_spawned_task_name()
        if "dependencies" not in new_task_descriptor:
            new_task_descriptor["dependencies"] = []
        if "task_private" not in new_task_descriptor:
            new_task_descriptor["task_private"] = dict()
                     
        executor_class = self.executor_cache.execution_features.get_executor_class(new_task_descriptor["handler"])
        # Throws a BlameUserException if we can quickly determine the task descriptor is bad
        executor_class.build_task_descriptor(new_task_descriptor, self, self.block_store, **args)
        self.spawned_tasks.append(new_task_descriptor)
        return new_task_descriptor

    def retrieve_ref(self, ref):
        return self.task_set.retrieve_ref(ref)
<|MERGE_RESOLUTION|>--- conflicted
+++ resolved
@@ -49,16 +49,12 @@
         with self._lock:
             self.current_task_set = new_task_set
         new_task_set.run()
-<<<<<<< HEAD
-        report_data = [(tr.task_descriptor["task_id"], tr.spawned_tasks, tr.published_refs) for tr in new_task_set.task_records]
-=======
         report_data = []
         for tr in new_task_set.task_records:
             if tr.success:
                 report_data.append((tr.task_descriptor["task_id"], tr.success, (tr.spawned_tasks, tr.published_refs)))
             else:
                 report_data.append((tr.task_descriptor["task_id"], tr.success, (tr.failure_reason, tr.failure_details, tr.failure_bindings)))
->>>>>>> 1d7958b1
         self.master_proxy.report_tasks(report_data)
         with self._lock:
             self.current_task_set = None
