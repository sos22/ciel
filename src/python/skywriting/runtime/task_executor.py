--- conflicted
+++ resolved
@@ -671,35 +671,6 @@
         
         try:
             self.result = visitor.visit(self.continuation.task_stmt, self.continuation.stack, 0)
-<<<<<<< HEAD
-            
-            # XXX: This is for the unusual case that we have a task fragment that runs to completion without returning anything.
-            #      Could maybe use an ErrorRef here, but this might not be erroneous if, e.g. the interactive shell is used.
-            if self.result is None:
-                self.result = SWErrorReference(self.expected_outputs[0], 'NO_RETURN_VALUE', 'null')
-            
-        except SelectException, se:
-            
-            local_select_group = se.select_group
-            timeout = se.timeout
-            
-            select_group = map(self.continuation.resolve_tasklocal_reference_with_ref, local_select_group)
-                        
-            cont_task_id = self.create_spawned_task_name()
-                        
-            cont_task_descriptor = {'task_id': str(cont_task_id),
-                                    'handler': 'swi',
-                                    'dependencies': {},
-                                    'select_group': select_group,
-                                    'select_timeout': timeout,
-                                    'expected_outputs': map(str, self.expected_outputs),
-                                    'save_continuation': self.save_continuation}
-            self.save_continuation = False
-            self.spawn_list.append(SpawnListEntry(cont_task_id, cont_task_descriptor, self.continuation))
-            
-        except ExecutionInterruption, ei:
-=======
->>>>>>> bbbbe0d1
 
             # The script finished successfully
 
