--- conflicted
+++ resolved
@@ -14,32 +14,11 @@
 # OR IN CONNECTION WITH THE USE OR PERFORMANCE OF THIS SOFTWARE.
 from __future__ import with_statement
 from skywriting.runtime.plugins import AsynchronousExecutePlugin
-<<<<<<< HEAD
 from skywriting.runtime.exceptions import ReferenceUnavailableException
-=======
-from skywriting.lang.context import SimpleContext, TaskContext,\
-    LambdaFunction
-from skywriting.lang.visitors import \
-    StatementExecutorVisitor, SWDereferenceWrapper
-from skywriting.lang import ast
-from skywriting.runtime.exceptions import ReferenceUnavailableException,\
-    FeatureUnavailableException, ExecutionInterruption,\
-    MissingInputException, MasterNotRespondingException,\
-    BlameUserException
->>>>>>> ed905b37
 from threading import Lock
 import logging
 import hashlib
-import subprocess
-import pickle
-import os.path
-<<<<<<< HEAD
-=======
-from shared.references import SWDataValue, SWRealReference,\
-    SWErrorReference, SW2_FutureReference, SW2_ConcreteReference
-from shared.exec_helpers import get_exec_prefix, get_exec_output_ids
 import ciel
->>>>>>> ed905b37
 
 class TaskExecutorPlugin(AsynchronousExecutePlugin):
     
@@ -74,283 +53,22 @@
                 # in another thread. It might have not yet begun, already completed, or be in progress.
                 self.root_executor.notify_streams_done()
     
-<<<<<<< HEAD
     # Helper functions for main
 
     def run_task_with_executor(self, task_descriptor, executor):
-        cherrypy.engine.publish("worker_event", "Start execution " + repr(task_descriptor['task_id']) + " with handler " + task_descriptor['handler'])
-        cherrypy.log.error("Starting task %s with handler %s" % (str(task_descriptor['task_id']), task_descriptor['handler']), 'TASK', logging.INFO, False)
+        ciel.engine.publish("worker_event", "Start execution " + repr(task_descriptor['task_id']) + " with handler " + task_descriptor['handler'])
+        ciel.log.error("Starting task %s with handler %s" % (str(task_descriptor['task_id']), task_descriptor['handler']), 'TASK', logging.INFO, False)
         try:
             executor.run(task_descriptor)
-            cherrypy.engine.publish("worker_event", "Completed execution " + repr(task_descriptor['task_id']))
-            cherrypy.log.error("Completed task %s with handler %s" % (str(task_descriptor['task_id']), task_descriptor['handler']), 'TASK', logging.INFO, False)
+            ciel.engine.publish("worker_event", "Completed execution " + repr(task_descriptor['task_id']))
+            ciel.log.error("Completed task %s with handler %s" % (str(task_descriptor['task_id']), task_descriptor['handler']), 'TASK', logging.INFO, False)
         except:
-            cherrypy.log.error("Error in task %s with handler %s" % (str(task_descriptor['task_id']), task_descriptor['handler']), 'TASK', logging.ERROR, True)
+            ciel.log.error("Error in task %s with handler %s" % (str(task_descriptor['task_id']), task_descriptor['handler']), 'TASK', logging.ERROR, True)
 
     def spawn_all(self):
         if len(self.spawned_tasks) == 0:
             return
         self.master_proxy.spawn_tasks(self.root_task_id, self.spawned_tasks)
-=======
-    def handle_input(self, input):
-        handler = input['handler']
-
-        if handler == 'swi':
-            execution_record = SWInterpreterTaskExecutionRecord(input, self, SWRuntimeInterpreterTask, stdlibbase=self.stdlibbase)
-        elif handler == "skypy":
-            execution_record = SWInterpreterTaskExecutionRecord(input, self, SkyPyInterpreterTask, skypybase=self.skypybase)
-        else:
-            execution_record = SWExecutorTaskExecutionRecord(input, self)
-
-        with self._lock:
-            self.current_task_id = input['task_id']
-            self.current_task_execution_record = execution_record
-        
-        ciel.engine.publish("worker_event", "Start execution " + repr(input['task_id']) + " with handler " + input['handler'])
-        ciel.log.error("Starting task %s with handler %s" % (str(self.current_task_id), handler), 'TASK', logging.INFO, False)
-        try:
-            execution_record.execute()
-            ciel.engine.publish("worker_event", "Completed execution " + repr(input['task_id']))
-            ciel.log.error("Completed task %s with handler %s" % (str(self.current_task_id), handler), 'TASK', logging.INFO, False)
-        except:
-            ciel.log.error("Error in task %s with handler %s" % (str(self.current_task_id), handler), 'TASK', logging.ERROR, True)
-
-        with self._lock:
-            self.current_task_id = None
-            self.current_task_execution_record = None
-            
-class SpawnListEntry:
-    
-    def __init__(self, id, task_descriptor, continuation=None):
-        self.id = id
-        self.task_descriptor = task_descriptor
-    
-class RefCacheEnvironment:
-
-    def __init__(self, refs_dict):
-        self.refs = refs_dict
-    def resolve_ref(self, ref):
-        if ref.is_consumable():
-            return ref
-        else:
-            try:
-                return self.refs[ref.id]
-            except KeyError:
-                raise ReferenceUnavailableException(ref.id)
-
-class RefList:
-    
-    def __init__(self):
-        self.exec_deps = []
-    def add_ref(self, ref):
-        self.exec_deps.append(ref)
-
-class SWExecutorTaskExecutionRecord:
-    
-    def __init__(self, task_descriptor, task_executor):
-        self.task_id = task_descriptor['task_id']
-        try:
-            self.original_task_id = task_descriptor['original_task_id']
-        except KeyError:
-            self.original_task_id = self.task_id
-        self.expected_outputs = task_descriptor['expected_outputs'] 
-        self.task_executor = task_executor
-        self.inputs = task_descriptor['inputs']
-        self.executor_name = task_descriptor['handler']
-        self.executor = None
-        self.is_running = True
-        self.published_refs = []
-        self._lock = Lock()
-    
-    def abort(self):
-        self.is_running = False
-        with self._lock:
-            # Guards against missing abort because the executor is started between test and call
-            if self.executor is not None:
-                self.executor.abort()
-
-    def notify_streams_done(self):
-        # Out-of-thread call
-        with self._lock:
-            if self.executor is not None:
-                self.executor.notify_streams_done()
-    
-    def fetch_executor_args(self, inputs):
-        
-        self.exec_args = self.task_executor.block_store.retrieve_object_for_ref(inputs["_args"], 'pickle')
-        self.inputs = inputs
-        
-    # Callback for executor to register knowledge about a reference
-    def publish_ref(self, ref):
-        self.published_refs.append(ref)
-        
-    def commit(self):
-        commit_bindings = dict([(ref.id, ref) for ref in self.published_refs])
-        self.task_executor.master_proxy.commit_task(self.task_id, commit_bindings)
-    
-    def execute(self):        
-        try:
-            if self.is_running:
-                ciel.engine.publish("worker_event", "Fetching args")
-                self.fetch_executor_args(self.inputs)
-            if self.is_running:
-                ciel.engine.publish("worker_event", "Fetching executor")
-                executor = self.task_executor.execution_features.get_executor(self.executor_name)
-                with self._lock:
-                    self.executor = executor
-            if self.is_running:
-                ciel.engine.publish("worker_event", "Rewriting references")
-                env = RefCacheEnvironment(self.inputs)
-                # Rewrite refs this executor needs using our inputs as a name table
-                self.executor.resolve_required_refs(self.exec_args, env.resolve_ref)
-                # No need to check args: they were checked earlier by whoever made this task
-            if self.is_running:
-                ciel.engine.publish("worker_event", "Executing")
-                self.executor.execute(self.task_executor.block_store, 
-                                      self.task_id, 
-                                      self.exec_args, 
-                                      self.expected_outputs, 
-                                      self.publish_ref,
-                                      self.task_executor.master_proxy)
-
-            if self.is_running:
-                ciel.engine.publish("worker_event", "Committing")
-                self.commit()
-            else:
-                self.task_executor.master_proxy.failed_task(self.task_id)
-        except MissingInputException as mie:
-            ciel.log.error('Missing input during SWI task execution', 'SWI', logging.ERROR, True)
-            self.task_executor.master_proxy.failed_task(self.task_id, 'MISSING_INPUT', bindings=mie.bindings)
-        except:
-            ciel.log.error('Error during executor task execution', 'EXEC', logging.ERROR, True)
-            self.task_executor.master_proxy.failed_task(self.task_id, 'RUNTIME_EXCEPTION')
-
-class SWInterpreterTaskExecutionRecord:
-    
-    def __init__(self, task_descriptor, task_executor, interpreter_class, **interpreter_args):
-        self.task_id = task_descriptor['task_id']
-        self.task_executor = task_executor
-        
-        self.is_running = True
-        self.is_fetching = False
-        self.is_interpreting = False
-        
-        try:
-            self.interpreter = interpreter_class(task_descriptor, self.task_executor.block_store, self.task_executor.execution_features, self.task_executor.master_proxy, **interpreter_args)
-        except:
-            ciel.log.error('Error during SkyPy task creation', 'SKYPY', logging.ERROR, True)
-            self.task_executor.master_proxy.failed_task(self.task_id)
-
-    def execute(self):
-        try:
-            if self.is_running:
-                ciel.engine.publish("worker_event", "Fetching args")
-                self.interpreter.fetch_inputs(self.task_executor.block_store)
-            if self.is_running:
-                ciel.engine.publish("worker_event", "Interpreting")
-                self.interpreter.interpret()
-            if self.is_running:
-                ciel.engine.publish("worker_event", "Spawning")
-                self.interpreter.spawn_all(self.task_executor.block_store, self.task_executor.master_proxy)
-            if self.is_running:
-                ciel.engine.publish("worker_event", "Committing")
-                self.interpreter.commit_result(self.task_executor.block_store, self.task_executor.master_proxy)
-            else:
-                self.task_executor.master_proxy.failed_task(self.task_id)
-        
-        except MissingInputException as mie:
-            ciel.log.error('Missing input during SKYPY task execution', 'SKYPY', logging.ERROR, True)
-            self.task_executor.master_proxy.failed_task(self.task_id, 'MISSING_INPUT', bindings=mie.bindings)
-              
-        except MasterNotRespondingException:
-            ciel.log.error('Could not commit task results to the master', 'SKYPY', logging.ERROR, True)
-                
-        except:
-            ciel.log.error('Error during SKYPY task execution', 'SKYPY', logging.ERROR, True)
-            self.task_executor.master_proxy.failed_task(self.task_id, 'RUNTIME_EXCEPTION')    
-
-    def abort(self):
-        raise Exception("Not implemented")
-
-class InterpreterTask:
-
-    def __init__(self, task_descriptor, block_store, execution_features, master_proxy):
-
-        ### Input parameters
-
-        self.task_id = task_descriptor['task_id']
-        self.master_proxy = master_proxy
-
-        try:
-            self.should_save_continuation = task_descriptor['save_continuation']
-        except KeyError:
-            self.should_save_continuation = False
-
-        self.block_store = block_store
-        self.execution_features = execution_features
-        
-        try:
-            self.original_task_id = task_descriptor['original_task_id']
-            self.replay_ref = task_descriptor['replay_ref']
-        except KeyError:
-            self.original_task_id = self.task_id
-            self.replay_ref = None
-
-        self.expected_outputs = task_descriptor['expected_outputs']
-        self.inputs = task_descriptor['inputs']
-
-        ### Exit status
-
-        self.spawn_list = []
-        self.refs_to_publish = []
-        self.halt_dependencies = []
-        self.halt_feature_requirement = None
-        self.save_cont_uri = None
-        
-        ### Transient local state
-
-        self.is_running = True
-        self.current_executor = None
-        self.spawn_counter = 0
-        
-        # A volatile cache of references fetched earlier this run, or supplied by the master at startup.
-        self.reference_cache = dict()
-
-    def fetch_inputs(self, block_store):
-
-        self.reference_cache = self.inputs
-
-    def interpret(self):
-
-        try:
-
-            successful_completion = self.run_interpreter()
-            if successful_completion:
-                self.refs_to_publish.append(self.result_ref)
-                if self.should_save_continuation:
-                    self.save_continuation()
-            else:
-                cont_deps = dict([(ref.id, ref) for ref in self.halt_dependencies])
-                # Add interpreter-specific dependencies
-                self.add_cont_deps(cont_deps)
-                cont_task_descriptor = {'handler': self.handler_name,
-                                        'dependencies': cont_deps,
-                                        'expected_outputs': map(str, self.expected_outputs),
-                                        'save_continuation': self.should_save_continuation,
-                                        'continues_task': str(self.task_id)}
-                if self.halt_feature_requirement is not None:
-                    cont_task_descriptor['require_features'] = [self.halt_feature_requirement]
-                    
-                self.add_spawned_task(cont_task_descriptor)
-
-        except MissingInputException as mie:
-            ciel.log.error('Cannot retrieve inputs for task: %s' % repr(mie.bindings), 'SKYPY', logging.WARNING)
-            raise
-        except Exception:
-            ciel.log.error('Interpreter error.', 'SKYPY', logging.ERROR, True)
-            self.save_continuation = True
-            raise
->>>>>>> ed905b37
 
     def create_spawned_task_name(self):
         sha = hashlib.sha1()
@@ -427,407 +145,6 @@
                 return self.reference_cache[ref.id]
             except KeyError:
                 raise ReferenceUnavailableException(ref)
-<<<<<<< HEAD
-=======
-        else:
-            return ref
-
-    def is_ref_resolvable(self, ref):
-        try:
-            self.resolve_ref(ref)
-            return True
-        except ReferenceUnavailableException:
-            return False
-    
-    def deref_json(self, ref):
-        ciel.log.error("Deref-as-JSON %s" % ref.id, "INTERPRETER", logging.INFO)
-        return self.block_store.retrieve_object_for_ref(self.resolve_ref(ref), "json")
-
-class SkyPyInterpreterTask(InterpreterTask):
-    
-    def __init__(self, task_descriptor, block_store, execution_features, master_proxy, skypybase):
-
-        InterpreterTask.__init__(self, task_descriptor, block_store, execution_features, master_proxy)
-        self.skypybase = skypybase
-        self.handler_name = "skypy"
-        
-    def fetch_inputs(self, block_store):
-
-        InterpreterTask.fetch_inputs(self, block_store)
-        
-        coroutine_ref = None
-        self.pyfile_ref = None
-
-        try:
-            coroutine_ref = self.reference_cache["_coro"]
-            self.pyfile_ref = self.reference_cache["_py"]
-        except KeyError:
-            raise Exception("SkyPy tasks must have a _coro and a _py input")
-
-        rq_list = [coroutine_ref, self.pyfile_ref]
-
-        filenames = block_store.retrieve_filenames_for_refs_eager(rq_list)
-
-        self.coroutine_filename = filenames[0]
-        self.py_source_filename = filenames[1]
-        
-        ciel.log.error('Fetched coroutine image to %s, .py source to %s' 
-                           % (self.coroutine_filename, self.py_source_filename), 'SKYPY', logging.INFO)
-
-    def ref_from_pypy_dict(self, args_dict, refid):
-        try:
-            ref = SWDataValue(refid, self.block_store.encode_datavalue(args_dict["outstr"]))
-            ciel.log.error("SkyPy shipped a small ref (length %d)" 
-                               % len(args_dict["outstr"]), "SKYPY", logging.INFO)
-            return ref
-        except KeyError:
-            _, size = self.block_store.store_file(args_dict["filename"], refid, can_move=True)
-            real_ref = SW2_ConcreteReference(refid, size)
-            real_ref.add_location_hint(self.block_store.netloc)
-            ciel.log.error("SkyPy shipped a large ref as file %s (length %d)" 
-                               % (args_dict["filename"], size), "SKYPY", logging.INFO)
-            return real_ref
-
-    def str_from_pypy_dict(self, args_dict):
-        try:
-            return pickle.loads(args_dict["outstr"])
-        except KeyError:
-            with open(args_dict["filename"], "r") as f:
-                return pickle.load(f)
-
-    def run_interpreter(self):
-
-        pypy_env = os.environ.copy()
-        pypy_env["PYTHONPATH"] = self.skypybase + ":" + pypy_env["PYTHONPATH"]
-
-        pypy_args = ["pypy", 
-                     self.skypybase + "/stub.py", 
-                     "--resume_state", self.coroutine_filename, 
-                     "--source", self.py_source_filename, 
-                     "--taskid", self.task_id]
-
-        pypy_process = subprocess.Popen(pypy_args, env=pypy_env, stdout=subprocess.PIPE, stdin=subprocess.PIPE)
-
-        while True:
-            
-            request_args = pickle.load(pypy_process.stdout)
-            request = request_args["request"]
-            del request_args["request"]
-            ciel.log.error("Request: %s" % request, "SKYPY", logging.DEBUG)
-            if request == "deref":
-                try:
-                    ret = self.deref_func(**request_args)
-                except ReferenceUnavailableException:
-                    self.halt_dependencies.append(request_args["ref"])
-                    ret = {"success": False}
-                pickle.dump(ret, pypy_process.stdin)
-            elif request == "deref_json":
-                try:
-                    pickle.dump({"obj": self.deref_json(**request_args), 
-                                 "success": True}, pypy_process.stdin)
-                except ReferenceUnavailableException:
-                    self.halt_dependencies.append(request_args["ref"])
-                    pickle.dump({"success": False}, pypy_process.stdin)
-            elif request == "spawn":
-                self.spawn_func(**request_args)
-            elif request == "spawn_exec":
-                self.spawn_exec_func(**request_args)
-            elif request == "exec":
-                try:
-                    output_refs = self.exec_func(**request_args)
-                    pickle.dump({"success": True, "outputs": output_refs}, pypy_process.stdin)
-                except ReferenceUnavailableException:
-                    pickle.dump({"success": False}, pypy_process.stdin)
-                except FeatureUnavailableException as exn:
-                    pickle.dump({"success": False}, pypy_process.stdin)
-                    self.halt_feature_requirement = exn.feature_name
-                    # The interpreter will now snapshot its own state and freeze; on resumption it will retry the exec.
-            elif request == "freeze":
-                # The interpreter is stopping because it needed a reference that wasn't ready yet.
-                self.cont_ref = self.ref_from_pypy_dict(request_args, self.get_spawn_continuation_object_id())
-                self.publish_reference(self.cont_ref)
-                self.halt_dependencies.extend(list(request_args["additional_deps"]))
-                return False
-            elif request == "done":
-                # The interpreter is stopping because the function has completed
-                self.result_ref = self.ref_from_pypy_dict(request_args, self.expected_outputs[0])
-                return True
-            elif request == "exception":
-                report_text = self.str_from_pypy_dict(request_args)
-                raise Exception("Fatal pypy exception: %s" % report_text)
-
-    def save_continuation(self):
-        # Nah
-        pass
-
-    def add_cont_deps(self, cont_deps):
-        cont_deps["_coro"] = self.cont_ref
-        cont_deps["_py"] = self.pyfile_ref
-
-    def spawn_func(self, output_id, **otherargs):
-
-        coro_ref = self.ref_from_pypy_dict(otherargs, self.get_spawn_continuation_object_id())
-        self.publish_reference(coro_ref)
-        new_task_deps = {"_py": self.pyfile_ref, "_coro": coro_ref}
-
-        self.spawn_task(new_task_deps, output_id)
-        
-    def deref_func(self, ref):
-        ciel.log.error("Deref: %s" % ref.id, "SKYPY", logging.INFO)
-        real_ref = self.resolve_ref(ref)
-        if isinstance(real_ref, SWDataValue):
-            ciel.log.error("Pypy dereferenced %s, returning data inline" % ref.id,
-                               "SKYPY", logging.INFO)
-            return {"success": True, "strdata": self.block_store.retrieve_object_for_ref(real_ref, "noop")}
-        else:
-            filenames = self.block_store.retrieve_filenames_for_refs_eager([real_ref])
-            ciel.log.error("Pypy dereferenced %s, returning %s" 
-                               % (ref.id, filenames[0]), "SKYPY", logging.INFO)
-            return {"success": True, "filename": filenames[0]}
-
-class SWContinuation:
-    
-    def __init__(self, task_stmt, context):
-        self.task_stmt = task_stmt
-        self.current_local_id_index = 0
-        self.stack = []
-        self.context = context
-      
-    def __repr__(self):
-        return "SWContinuation(task_stmt=%s, current_local_id_index=%s, stack=%s, context=%s)" % (repr(self.task_stmt), repr(self.current_local_id_index), repr(self.stack), repr(self.context))
-
-class SafeLambdaFunction(LambdaFunction):
-    
-    def __init__(self, function, interpreter):
-        LambdaFunction.__init__(self, function)
-        self.interpreter = interpreter
-
-    def call(self, args_list, stack, stack_base, context):
-        safe_args = self.interpreter.do_eager_thunks(args_list)
-        return LambdaFunction.call(self, safe_args, stack, stack_base, context)
-
-class SWRuntimeInterpreterTask(InterpreterTask):
-    
-    def __init__(self, task_descriptor, block_store, execution_features, master_proxy, stdlibbase):
-
-        InterpreterTask.__init__(self, task_descriptor, block_store, execution_features, master_proxy)
-
-        self.handler_name = "swi"
-        self.lazy_derefs = set()
-        self.continuation = None
-        self.result = None
-        self.stdlibbase = stdlibbase
-        
-    def abort(self):
-        self.is_running = False
-        if self.current_executor is not None:
-            try:
-                self.current_executor.abort()
-            except:
-                pass
-            
-    def fetch_inputs(self, block_store):
-
-        InterpreterTask.fetch_inputs(self, block_store)
-
-        self.continuation = self.block_store.retrieve_object_for_ref(self.inputs["_cont"], 'pickle')
-        
-        ciel.log.error('Fetched continuation', 'SWI', logging.INFO)
-
-    def run_interpreter(self):
-        self.continuation.context.restart()
-        task_context = TaskContext(self.continuation.context, self)
-        
-        task_context.bind_tasklocal_identifier("spawn", LambdaFunction(lambda x: self.spawn_func(x[0], x[1])))
-        task_context.bind_tasklocal_identifier("spawn_exec", LambdaFunction(lambda x: self.spawn_exec_func(x[0], x[1], x[2])))
-        task_context.bind_tasklocal_identifier("__star__", LambdaFunction(lambda x: self.lazy_dereference(x[0])))
-        task_context.bind_tasklocal_identifier("int", SafeLambdaFunction(lambda x: int(x[0]), self))
-        task_context.bind_tasklocal_identifier("range", SafeLambdaFunction(lambda x: range(*x), self))
-        task_context.bind_tasklocal_identifier("len", SafeLambdaFunction(lambda x: len(x[0]), self))
-        task_context.bind_tasklocal_identifier("has_key", SafeLambdaFunction(lambda x: x[1] in x[0], self))
-        task_context.bind_tasklocal_identifier("get_key", SafeLambdaFunction(lambda x: x[0][x[1]] if x[1] in x[0] else x[2], self))
-        task_context.bind_tasklocal_identifier("exec", LambdaFunction(lambda x: self.exec_func(x[0], x[1], x[2])))
-        #task_context.bind_tasklocal_identifier("ref", LambdaFunction(lambda x: self.make_reference(x)))
-        #task_context.bind_tasklocal_identifier("is_future", LambdaFunction(lambda x: self.is_future(x[0])))
-        #task_context.bind_tasklocal_identifier("is_error", LambdaFunction(lambda x: self.is_error(x[0])))
-        #task_context.bind_tasklocal_identifier("abort", LambdaFunction(lambda x: self.abort_production(x[0])))
-        #task_context.bind_tasklocal_identifier("task_details", LambdaFunction(lambda x: self.get_task_details(x[0])))
-        #task_context.bind_tasklocal_identifier("select", LambdaFunction(lambda x: self.select_func(x[0]) if len(x) == 1 else self.select_func(x[0], x[1])))
-        visitor = StatementExecutorVisitor(task_context)
-        
-        try:
-            self.result = visitor.visit(self.continuation.task_stmt, self.continuation.stack, 0)
-
-            # The script finished successfully
-
-            # XXX: This is for the unusual case that we have a task fragment that runs 
-            # to completion without returning anything.
-            # Could maybe use an ErrorRef here, but this might not be erroneous if, 
-            # e.g. the interactive shell is used.
-            if self.result is None:
-                self.result = SWErrorReference('NO_RETURN_VALUE', 'null')
-
-            self.result_ref = self.block_store.ref_from_object(self.result, "json", self.expected_outputs[0])
-            return True
-
-#        except SelectException, se:
-#            
-#            local_select_group = se.select_group
-#            timeout = se.timeout
-#            
-#            select_group = map(self.continuation.resolve_tasklocal_reference_with_ref, local_select_group)
-#                        
-#            cont_task_id = self.create_spawned_task_name()
-#                        
-#            cont_task_descriptor = {'task_id': str(cont_task_id),
-#                                    'handler': 'swi',
-#                                    'dependencies': {},
-#                                    'select_group': select_group,
-#                                    'select_timeout': timeout,
-#                                    'expected_outputs': map(str, self.expected_outputs),
-#                                    'save_continuation': self.save_continuation}
-#            self.save_continuation = False
-#            self.spawn_list.append(SpawnListEntry(cont_task_id, cont_task_descriptor, self.continuation))
-            
-        except ExecutionInterruption, ei:
-            
-            cont_id = self.get_spawn_continuation_object_id()
-            self.spawned_cont_ref = self.block_store.ref_from_object(self.continuation, "pickle", cont_id)
-            self.publish_reference(self.spawned_cont_ref)
-            return False
-
-    def add_cont_deps(self, cont_deps):
-        cont_deps['_cont'] = self.spawned_cont_ref        
-
-    def save_continuation(self):
-        self.save_cont_uri, _ = self.block_store.store_object(self.continuation, 
-                                                              'pickle', 
-                                                              self.get_saved_continuation_object_id())
-
-    def build_spawn_continuation(self, spawn_expr, args):
-        spawned_task_stmt = ast.Return(ast.SpawnedFunction(spawn_expr, args))
-        cont = SWContinuation(spawned_task_stmt, SimpleContext())
-        
-        return cont
-
-    def create_spawn_output_name(self):
-        return 'swi:%s:spawnout:%d' % (self.task_id, self.spawn_counter)
-    
-    def spawn_func(self, spawn_expr, args):
-
-        args = self.do_eager_thunks(args)
-
-        # Create new continuation for the spawned function.
-        spawned_continuation = self.build_spawn_continuation(spawn_expr, args)
-        expected_output_id = self.create_spawn_output_name()
-        spawned_cont_id = self.get_spawn_continuation_object_id()
-        spawned_cont_ref = self.block_store.ref_from_object(spawned_continuation, 'pickle', spawned_cont_id)
-        self.publish_reference(spawned_cont_ref)
-
-        self.spawn_task({"_cont": spawned_cont_ref}, expected_output_id)
-
-        # TODO: we could visit the spawn expression and try to guess what requirements
-        #       and executors we need in here. 
-        # TODO: should probably look at dereference wrapper objects in the spawn context
-        #       and ship them as inputs.
-
-        # Return new future reference to the interpreter
-        return SW2_FutureReference(expected_output_id)
-
-    def do_eager_thunks(self, args):
-
-        def resolve_thunks_mapper(leaf):
-            if isinstance(leaf, SWDereferenceWrapper):
-                return self.eager_dereference(leaf.ref)
-            else:
-                return leaf
-
-        return map_leaf_values(resolve_thunks_mapper, args)
-
-    def spawn_exec_func(self, executor_name, exec_args, num_outputs):
-
-        args = self.do_eager_thunks(exec_args)
-
-        exec_prefix = get_exec_prefix(executor_name, args, num_outputs)
-        output_ids = get_exec_output_ids(exec_prefix, num_outputs)
-
-        InterpreterTask.spawn_exec_func(self, executor_name, args, num_outputs, exec_prefix)
-
-        return [SW2_FutureReference(id) for id in output_ids]
-
-    def exec_func(self, executor_name, args, num_outputs):
-        
-        real_args = self.do_eager_thunks(args)
-        return InterpreterTask.exec_func(self, executor_name, real_args, num_outputs)
-
-    #def make_reference(self, urls):
-    #   return self.continuation.create_tasklocal_reference(SWURLReference(urls))
-
-    def lazy_dereference(self, ref):
-        self.lazy_derefs.add(ref)
-        return SWDereferenceWrapper(ref)
-
-    def eager_dereference(self, ref):
-        # For SWI, all decodes are JSON
-        try:
-            ret = self.deref_json(ref)
-            self.lazy_derefs.discard(ref)
-            return ret
-        except ReferenceUnavailableException:
-            self.halt_dependencies.extend(list(self.lazy_derefs))
-            raise
-
-    def include_script(self, target_expr):
-        if isinstance(target_expr, basestring):
-            # Name may be relative to the local stdlib.
-            if not target_expr.startswith('http'):
-                target_url = 'file://%s' % os.path.join(self.stdlibbase, target_expr)
-            else:
-                target_url = target_expr
-            target_ref = self.block_store.get_ref_for_url(target_url, 0, self.task_id)
-        elif isinstance(target_expr, SWRealReference):    
-            target_ref = target_expr
-        else:
-            raise BlameUserException('Invalid object %s passed as the argument of include', 'INCLUDE', logging.ERROR)
-
-        try:
-            script = self.block_store.retrieve_object_for_ref(target_ref, 'script')
-        except:
-            ciel.log.error('Error parsing included script', 'INCLUDE', logging.ERROR, True)
-            raise BlameUserException('The included script did not parse successfully')
-        return script
-
-#    def select_func(self, select_group, timeout=None):
-#        if self.select_result is not None:
-#            return self.select_result
-#        else:
-#            raise SelectException(select_group, timeout)
-
-def map_leaf_values(f, value):
-    """
-    Recurses over a Skywriting data structure (containing lists, dicts and 
-    primitive leaves), and returns a new structure with the leaves mapped as specified.
-    """
-    if isinstance(value, list):
-        return map(lambda x: map_leaf_values(f, x), value)
-    elif isinstance(value, dict):
-        ret = {}
-        for (dict_key, dict_value) in value.items():
-            key = map_leaf_values(f, dict_key)
-            value = map_leaf_values(f, dict_value)
-            ret[key] = value
-        return ret
-    else:
-        return f(value)
-
-def accumulate_leaf_values(f, value):
-
-    def flatten_lofl(ls):
-        ret = []
-        for l in ls:
-            ret.extend(l)
-        return ret
->>>>>>> ed905b37
 
     def retrieve_ref(self, ref):
         # For the time being ignore the hint_small_task directive.
