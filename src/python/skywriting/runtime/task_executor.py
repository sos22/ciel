# Copyright (c) 2010 Derek Murray <derek.murray@cl.cam.ac.uk>
#
# Permission to use, copy, modify, and distribute this software for any
# purpose with or without fee is hereby granted, provided that the above
# copyright notice and this permission notice appear in all copies.
#
# THE SOFTWARE IS PROVIDED "AS IS" AND THE AUTHOR DISCLAIMS ALL WARRANTIES
# WITH REGARD TO THIS SOFTWARE INCLUDING ALL IMPLIED WARRANTIES OF
# MERCHANTABILITY AND FITNESS. IN NO EVENT SHALL THE AUTHOR BE LIABLE FOR
# ANY SPECIAL, DIRECT, INDIRECT, OR CONSEQUENTIAL DAMAGES OR ANY DAMAGES
# WHATSOEVER RESULTING FROM LOSS OF USE, DATA OR PROFITS, WHETHER IN AN
# ACTION OF CONTRACT, NEGLIGENCE OR OTHER TORTIOUS ACTION, ARISING OUT OF
# OR IN CONNECTION WITH THE USE OR PERFORMANCE OF THIS SOFTWARE.
'''
Created on 13 Apr 2010

@author: dgm36
'''
from __future__ import with_statement
from skywriting.runtime.plugins import AsynchronousExecutePlugin
from skywriting.lang.context import SimpleContext, TaskContext,\
    LambdaFunction
from skywriting.lang.datatypes import all_leaf_values, map_leaf_values
from skywriting.lang.visitors import \
    StatementExecutorVisitor, SWDereferenceWrapper
from skywriting.lang import ast
from skywriting.runtime.exceptions import ReferenceUnavailableException,\
    FeatureUnavailableException, ExecutionInterruption,\
    SelectException, MissingInputException
from threading import Lock
import cherrypy
import logging
import uuid
import hashlib
from skywriting.runtime.references import SWDataValue, SWURLReference,\
    SWRealReference,\
    SWFutureReference,\
    SWErrorReference, SWNullReference, SW2_FutureReference,\
    SWTaskOutputProvenance, SW2_ConcreteReference, ACCESS_SWBS,\
    SWSpawnedTaskProvenance, SWExecResultProvenance,\
    SWSpawnExecArgsProvenance

class TaskExecutorPlugin(AsynchronousExecutePlugin):
    
    def __init__(self, bus, block_store, master_proxy, execution_features, num_threads=1):
        AsynchronousExecutePlugin.__init__(self, bus, num_threads, "execute_task")
        self.block_store = block_store
        self.master_proxy = master_proxy
        self.execution_features = execution_features
    
        self.current_task_id = None
        self.current_task_execution_record = None
    
        self._lock = Lock()
    
    def abort_task(self, task_id):
        with self._lock:
            if self.current_task_id == task_id:
                self.current_task_execution_record.abort()
            self.current_task_id = None
            self.current_task_execution_record = None
    
    def handle_input(self, input):
        handler = input['handler']

        if handler == 'swi':
            execution_record = SWInterpreterTaskExecutionRecord(input, self)
        else:
            execution_record = SWExecutorTaskExecutionRecord(input, self)

        with self._lock:
            self.current_task_id = input['task_id']
            self.current_task_execution_record = execution_record
        
        cherrypy.engine.publish("worker_event", "Start execution " + repr(input['task_id']) + " with handler " + input['handler'])
        cherrypy.log.error("Starting task %s with handler %s" % (str(self.current_task_id), handler), 'TASK', logging.INFO, False)
        try:
            execution_record.execute()
            cherrypy.engine.publish("worker_event", "Completed execution " + repr(input['task_id']))
            cherrypy.log.error("Completed task %s with handler %s" % (str(self.current_task_id), handler), 'TASK', logging.INFO, False)
        except:
            cherrypy.log.error("Error in task %s with handler %s" % (str(self.current_task_id), handler), 'TASK', logging.ERROR, True)

        with self._lock:
            self.current_task_id = None
            self.current_task_execution_record = None
            
            
class ReferenceTableEntry:
    
    def __init__(self, reference):
        self.reference = reference
        self.is_dereferenced = False
        self.is_execd = False
        self.is_returned = False
        
    def __repr__(self):
        return 'ReferenceTableEntry(%s, d=%s, e=%s, r=%s)' % (repr(self.reference), repr(self.is_dereferenced), repr(self.is_execd), repr(self.is_returned))
        
class SpawnListEntry:
    
    def __init__(self, id, task_descriptor, continuation=None):
        self.id = id
        self.task_descriptor = task_descriptor
        self.continuation = continuation
        self.ignore = False
    
class SWContinuation:
    
    def __init__(self, task_stmt, context):
        self.task_stmt = task_stmt
        self.current_local_id_index = 0
        self.stack = []
        self.context = context
        self.reference_table = {}
      
    def __repr__(self):
        return "SWContinuation(task_stmt=%s, current_local_id_index=%s, stack=%s, context=%s, reference_table=%s)" % (repr(self.task_stmt), repr(self.current_local_id_index), repr(self.stack), repr(self.context), repr(self.reference_table))

    def create_tasklocal_reference(self, ref):
        id = self.current_local_id_index
        self.current_local_id_index += 1
        self.reference_table[id] = ReferenceTableEntry(ref)
        return SWLocalReference(id)

    def store_tasklocal_reference(self, id, ref):
        """Used when copying references to a spawned continuation."""
        self.reference_table[id] = ReferenceTableEntry(ref)
        self.current_local_id_index = max(self.current_local_id_index, id + 1)
    
    # The following methods capture why we might have blocked on something,
    # for appropriate handling on task loading.
    def mark_as_dereferenced(self, ref):
        self.reference_table[ref.index].is_dereferenced = True
    def is_marked_as_dereferenced(self, id):
        return self.reference_table[id].is_dereferenced
    def mark_as_execd(self, ref):
        self.reference_table[ref.index].is_execd = True
    def is_marked_as_execd(self, id):
        return self.reference_table[id].is_execd
    def mark_as_returned(self, ref):
        self.reference_table[ref.index].is_returned = True
    def is_marked_as_returned(self, id):
        return self.reference_table[id].is_returned
        
    def rewrite_reference(self, id, real_ref):
        self.reference_table[id].reference = real_ref
        
    def resolve_tasklocal_reference_with_index(self, index):
        return self.reference_table[index].reference
    def resolve_tasklocal_reference_with_ref(self, ref):
        return self.reference_table[ref.index].reference

class SWLocalReference:
    """
    A primitive object used in the interpreter, and returned from functions like
    ref() and spawn(). Contains an index into the continuation's reference table,
    which identifies the real reference object.
    """
    
    def __init__(self, index):
        self.index = index
        
    def as_tuple(self):
        return ('local', self.index)

    def __repr__(self):
        return 'SWLocalReference(%d)' % self.index

class SWExecutorTaskExecutionRecord:
    
    def __init__(self, task_descriptor, task_executor):
        self.task_id = task_descriptor['task_id']
        try:
            self.original_task_id = task_descriptor['original_task_id']
        except KeyError:
            self.original_task_id = self.task_id
        self.expected_outputs = task_descriptor['expected_outputs'] 
        self.task_executor = task_executor
        self.inputs = task_descriptor['inputs']
        self.executor_name = task_descriptor['handler']
        self.executor = None
        self.is_running = True
    
    def abort(self):
        self.is_running = False
        if self.executor is not None:
            self.executor.abort()
    
    def fetch_executor_args(self, inputs):
        args_ref = None
        parsed_inputs = {}
        
        for local_id, ref in inputs.items():
            if local_id == '_args':
                args_ref = ref
            else:
                parsed_inputs[int(local_id)] = ref
        
        exec_args = self.task_executor.block_store.retrieve_object_for_ref(args_ref, 'pickle')
        
        def args_parsing_mapper(leaf):
            if isinstance(leaf, SWLocalReference):
                return parsed_inputs[leaf.index]
            else:
                return leaf
        
        parsed_args = map_leaf_values(args_parsing_mapper, exec_args)
        return parsed_args
    
    def commit(self):
        commit_bindings = {}
        for i, output_ref in enumerate(self.executor.output_refs):
            output_ref.provenance = SWTaskOutputProvenance(self.original_task_id, i)
            commit_bindings[output_ref.id] = [output_ref]
        self.task_executor.master_proxy.commit_task(self.task_id, commit_bindings)
    
    def execute(self):        
        try:
            if self.is_running:
                cherrypy.engine.publish("worker_event", "Fetching args")
                parsed_args = self.fetch_executor_args(self.inputs)
            if self.is_running:
                cherrypy.engine.publish("worker_event", "Fetching executor")
                self.executor = self.task_executor.execution_features.get_executor(self.executor_name, parsed_args, None, self.expected_outputs)
            if self.is_running:
                cherrypy.engine.publish("worker_event", "Executing")
                self.executor.execute(self.task_executor.block_store)
            if self.is_running:
                cherrypy.engine.publish("worker_event", "Committing")
                self.commit()
            else:
                self.task_executor.master_proxy.failed_task(self.task_id)
        except MissingInputException as mie:
            cherrypy.log.error('Missing input during SWI task execution', 'SWI', logging.ERROR, True)
            self.task_executor.master_proxy.failed_task(self.task_id, 'MISSING_INPUT', mie.ref)
        except:
            cherrypy.log.error('Error during executor task execution', 'EXEC', logging.ERROR, True)
            self.task_executor.master_proxy.failed_task(self.task_id, 'RUNTIME_EXCEPTION')
            
class SWInterpreterTaskExecutionRecord:
    
    def __init__(self, task_descriptor, task_executor):
        self.task_id = task_descriptor['task_id']
        self.task_executor = task_executor
        
        self.is_running = True
        self.is_fetching = False
        self.is_interpreting = False
        
        try:
            self.interpreter = SWRuntimeInterpreterTask(task_descriptor, self.task_executor.block_store, self.task_executor.execution_features, self.task_executor.master_proxy)
        except:
            cherrypy.log.error('Error during SWI task creation', 'SWI', logging.ERROR, True)
            self.task_executor.master_proxy.failed_task(self.task_id)            

    def execute(self):
        try:
            if self.is_running:
                cherrypy.engine.publish("worker_event", "Fetching args")
                self.interpreter.fetch_inputs(self.task_executor.block_store)
            if self.is_running:
                cherrypy.engine.publish("worker_event", "Interpreting")
                self.interpreter.interpret()
            if self.is_running:
                cherrypy.engine.publish("worker_event", "Spawning")
                self.interpreter.spawn_all(self.task_executor.block_store, self.task_executor.master_proxy)
            if self.is_running:
                cherrypy.engine.publish("worker_event", "Committing")
                self.interpreter.commit_result(self.task_executor.block_store, self.task_executor.master_proxy)
            else:
                self.task_executor.master_proxy.failed_task(self.task_id)
        
        except MissingInputException as mie:
            cherrypy.log.error('Missing input during SWI task execution', 'SWI', logging.ERROR, True)
            self.task_executor.master_proxy.failed_task(self.task_id, 'MISSING_INPUT', mie.ref)
                
        except:
            cherrypy.log.error('Error during SWI task execution', 'SWI', logging.ERROR, True)
            self.task_executor.master_proxy.failed_task(self.task_id, 'RUNTIME_EXCEPTION')    

    def abort(self):
        self.is_running = False
        self.interpreter.abort()
        
class SWRuntimeInterpreterTask:
    
    def __init__(self, task_descriptor, block_store, execution_features, master_proxy): # scheduler, task_expr, is_root=False, result_ref_id=None, result_ref_id_list=None, context=None, condvar=None):
        self.task_id = task_descriptor['task_id']
        
        try:
            self.original_task_id = task_descriptor['original_task_id']
            self.replay_ref = task_descriptor['replay_ref']
        except KeyError:
            self.original_task_id = self.task_id
            self.replay_ref = None

        self.additional_refs_to_publish = []
        
        self.expected_outputs = task_descriptor['expected_outputs']
        self.inputs = task_descriptor['inputs']

        try:
            self.select_result = task_descriptor['select_result']
        except KeyError:
            self.select_result = None
            
        try:
            self.save_continuation = task_descriptor['save_continuation']
        except KeyError:
            self.save_continuation = False
            
        try:
            self.replay_uuid_list = task_descriptor['replay_uuids']
            self.replay_uuids = True
            self.current_uuid_index = 0
        except KeyError:
            self.replay_uuid_list = []
            self.replay_uuids = False

        self.block_store = block_store
        self.execution_features = execution_features

        self.spawn_list = []
        
        self.continuation = None
        self.result = None
        
        self.master_proxy = master_proxy
        
        self.is_running = True
        
        self.current_executor = None
        self.exec_result_counter = 0
        self.spawn_exec_counter = 0
        
    def abort(self):
        self.is_running = False
        if self.current_executor is not None:
            try:
                self.current_executor.abort()
            except:
                pass
            
    def fetch_inputs(self, block_store):
        continuation_ref = None
        parsed_inputs = {}
        
        for local_id, ref in self.inputs.items():
            if local_id == '_cont':
                continuation_ref = ref
            else:
                parsed_inputs[int(local_id)] = ref
        
        self.continuation = block_store.retrieve_object_for_ref(continuation_ref, 'pickle')
        
        for local_id, ref in parsed_inputs.items():
        
            if not self.is_running:
                return
            
            if self.continuation.is_marked_as_dereferenced(local_id):
                if isinstance(ref, SWDataValue):
                    self.continuation.rewrite_reference(local_id, ref)
                else:
                    value = block_store.retrieve_object_for_ref(ref, 'json')
                    self.continuation.rewrite_reference(local_id, SWDataValue(value))
            elif self.continuation.is_marked_as_execd(local_id):
                self.continuation.rewrite_reference(local_id, ref)
            else:
                assert False

    def convert_tasklocal_to_real_reference(self, value):
        if isinstance(value, SWLocalReference):
            return self.continuation.resolve_tasklocal_reference_with_ref(value)
        else:
            return value

    def convert_real_to_tasklocal_reference(self, value):
        if isinstance(value, SWRealReference):
            return self.continuation.create_tasklocal_reference(value)
        else:
            return value

    def create_uuid(self):
        if self.replay_uuids:
            ret = self.replay_uuid_list[self.current_uuid_index]
            self.current_uuid_index += 1
        else:
            ret = str(uuid.uuid1())
            self.replay_uuid_list.append(ret)
        return ret

    def interpret(self):
        self.continuation.context.restart()
        task_context = TaskContext(self.continuation.context, self)
        
        task_context.bind_tasklocal_identifier("spawn", LambdaFunction(lambda x: self.spawn_func(x[0], x[1])))
        task_context.bind_tasklocal_identifier("spawn_exec", LambdaFunction(lambda x: self.spawn_exec_func(x[0], x[1], x[2])))
        task_context.bind_tasklocal_identifier("__star__", LambdaFunction(lambda x: self.lazy_dereference(x[0])))
        task_context.bind_tasklocal_identifier("range", LambdaFunction(lambda x: range(*x)))
        task_context.bind_tasklocal_identifier("len", LambdaFunction(lambda x: len(x[0])))
        task_context.bind_tasklocal_identifier("exec", LambdaFunction(lambda x: self.exec_func(x[0], x[1], x[2])))
        task_context.bind_tasklocal_identifier("ref", LambdaFunction(lambda x: self.make_reference(x)))
        task_context.bind_tasklocal_identifier("is_future", LambdaFunction(lambda x: self.is_future(x[0])))
        task_context.bind_tasklocal_identifier("is_error", LambdaFunction(lambda x: self.is_error(x[0])))
        task_context.bind_tasklocal_identifier("abort", LambdaFunction(lambda x: self.abort_production(x[0])))
        task_context.bind_tasklocal_identifier("task_details", LambdaFunction(lambda x: self.get_task_details(x[0])))
        task_context.bind_tasklocal_identifier("select", LambdaFunction(lambda x: self.select_func(x[0]) if len(x) == 1 else self.select_func(x[0], x[1])))
        visitor = StatementExecutorVisitor(task_context)
        
        try:
            self.result = visitor.visit(self.continuation.task_stmt, self.continuation.stack, 0)
            
            # XXX: This is for the unusual case that we have a task fragment that runs to completion without returning anything.
            #      Could maybe use an ErrorRef here, but this might not be erroneous if, e.g. the interactive shell is used.
            if self.result is None:
                self.result = SWNullReference()
            
        except SelectException, se:
            
            local_select_group = se.select_group
            timeout = se.timeout
            
            select_group = map(self.continuation.resolve_tasklocal_reference_with_ref, local_select_group)
                        
            cont_task_id = self.create_uuid()
                        
            cont_task_descriptor = {'task_id': str(cont_task_id),
                                    'handler': 'swi',
                                    'inputs': {},
                                    'select_group': select_group,
                                    'select_timeout': timeout,
                                    'expected_outputs': map(str, self.expected_outputs),
                                    'save_continuation': self.save_continuation}
            self.save_continuation = False
            self.spawn_list.append(SpawnListEntry(cont_task_id, cont_task_descriptor, self.continuation))
            
        except ExecutionInterruption, ei:

            # Need to add a continuation task to the spawn list.
            cont_deps = {}
            for index in self.continuation.reference_table.keys():
                if (not isinstance(self.continuation.resolve_tasklocal_reference_with_index(index), SWDataValue)) and \
                   (self.continuation.is_marked_as_dereferenced(index) or self.continuation.is_marked_as_execd(index)):
                    cont_deps[index] = self.continuation.resolve_tasklocal_reference_with_index(index)
            cont_task_id = self.create_uuid()
            cont_task_descriptor = {'task_id': str(cont_task_id),
                                    'handler': 'swi',
                                    'inputs': cont_deps, # _cont will be added at spawn time.
                                    'expected_outputs': map(str, self.expected_outputs),
                                    'save_continuation': self.save_continuation,
                                    'continues_task': str(self.original_task_id)}
            self.save_continuation = False
            if isinstance(ei, FeatureUnavailableException):
                cont_task_descriptor['require_features'] = [ei.feature_name]
            
            self.spawn_list.append(SpawnListEntry(cont_task_id, cont_task_descriptor, self.continuation))
            return
            
        except MissingInputException as mie:
            print "!!! ERROR: cannot retrieve input: %s" % (repr(mie.ref), )
            raise

        except Exception:
            print "!!! WEIRD EXCEPTION"
            print self.continuation.stack
            self.save_continuation = True
            raise

    def spawn_all(self, block_store, master_proxy):
        current_batch = []
        
        current_index = 0
        while current_index < len(self.spawn_list):
            
            must_wait = False
            
            if self.spawn_list[current_index].ignore:
                current_index += 1
                continue
            
            current_cont = self.spawn_list[current_index].continuation
                
            if must_wait:
                
                if not self.is_running:
                    return
                
                # Fire off the current batch.
                master_proxy.spawn_tasks(self.task_id, current_batch)
                
                # Iterate again on the same index.
                current_batch = []
                continue
                
            else:
                
                # Store the continuation and add it to the task descriptor.
                if current_cont is not None:
                    spawned_cont_id = self.get_spawn_continuation_object_id()
                    cont_url, size_hint = block_store.store_object(current_cont, 'pickle', spawned_cont_id)
                    spawned_cont_ref = SW2_ConcreteReference(spawned_cont_id, SWSpawnedTaskProvenance(self.original_task_id, current_index), size_hint)
                    spawned_cont_ref.add_location_hint(self.block_store.netloc, ACCESS_SWBS)
                    self.spawn_list[current_index].task_descriptor['inputs']['_cont'] = spawned_cont_ref
                    self.maybe_also_publish(spawned_cont_ref)
            
                # Current task is now ready to be spawned.
                current_batch.append(self.spawn_list[current_index].task_descriptor)
                current_index += 1
            
        if len(current_batch) > 0:
            
            if not self.is_running:
                return
            
            # Fire off the current batch.
            master_proxy.spawn_tasks(self.task_id, current_batch)
            
    def get_spawn_continuation_object_id(self):
        return self.create_uuid()

    def get_continuation_object_id(self):
        return self.create_uuid()

    def maybe_also_publish(self, concrete_ref):
        if self.replay_ref is not None and concrete_ref.id == self.replay_ref.id:
            self.additional_refs_to_publish.append(concrete_ref)

    def commit_result(self, block_store, master_proxy):
        
        commit_bindings = {}
        for ref in self.additional_refs_to_publish:
            try:
                ref_list = commit_bindings[ref.id]
            except KeyError:
                ref_list = []
                commit_bindings[ref.id] = ref_list
            ref_list.append(ref)
        
        if self.result is None:
            if self.save_continuation:
                save_cont_uri, size_hint = self.block_store.store_object(self.continuation, 'pickle', self.get_continuation_object_id())
            else:
                save_cont_uri = None
            master_proxy.commit_task(self.task_id, commit_bindings, save_cont_uri, self.replay_uuid_list)
            return
        
        serializable_result = map_leaf_values(self.convert_tasklocal_to_real_reference, self.result)

        result_url, size_hint = block_store.store_object(serializable_result, 'json', self.expected_outputs[0])
        if size_hint < 128:
            result_ref = SWDataValue(serializable_result)
        else:
            result_ref = SW2_ConcreteReference(self.expected_outputs[0], SWTaskOutputProvenance(self.original_task_id, 0), size_hint)
            result_ref.add_location_hint(self.block_store.netloc, ACCESS_SWBS)
            
        commit_bindings[self.expected_outputs[0]] = [result_ref]        
        
        if self.save_continuation:
            save_cont_uri, size_hint = self.block_store.store_object(self.continuation, 'pickle', self.create_uuid())
        else:
            save_cont_uri = None
        
        master_proxy.commit_task(self.task_id, commit_bindings, save_cont_uri, self.replay_uuid_list)

    def build_spawn_continuation(self, spawn_expr, args):
        spawned_task_stmt = ast.Return(ast.SpawnedFunction(spawn_expr, args))
        cont = SWContinuation(spawned_task_stmt, SimpleContext())
        
        # Now need to build the reference table for the spawned task.
        local_reference_indices = set()
        
        # Local references in the arguments.
        for leaf in filter(lambda x: isinstance(x, SWLocalReference), all_leaf_values(args)):
            local_reference_indices.add(leaf.index)
            
        # Local references captured in the lambda/function.
        for leaf in filter(lambda x: isinstance(x, SWLocalReference), all_leaf_values(spawn_expr.captured_bindings)):
            local_reference_indices.add(leaf.index)

        if len(local_reference_indices) > 0:
            cont.current_local_id_index = max(local_reference_indices) + 1

        # Actually build the new reference table.
        # TODO: This would be better if we compressed the table, but might take a while.
        #       So let's assume that we won't run out of indices in a normal run :).
        for index in local_reference_indices:
            cont.reference_table[index] = self.continuation.reference_table[index]
        
        return cont

    def spawn_func(self, spawn_expr, args):
        args = map_leaf_values(self.check_no_thunk_mapper, args)        

        # Create new continuation for the spawned function.
        spawned_continuation = self.build_spawn_continuation(spawn_expr, args)
        
        
        
        # Append the new task definition to the spawn list.
        new_task_id = self.create_uuid()
        expected_output_id = self.create_uuid()
        
        # Match up the output with a new tasklocal reference.
        ret = self.continuation.create_tasklocal_reference(SW2_FutureReference(expected_output_id, SWTaskOutputProvenance(new_task_id, 0)))
        
        task_descriptor = {'task_id': str(new_task_id),
                           'handler': 'swi',
                           'inputs': {},
                           'expected_outputs': [str(expected_output_id)] # _cont will be added later
                          }
        
        # TODO: we could visit the spawn expression and try to guess what requirements
        #       and executors we need in here. 
        # TODO: should probably look at dereference wrapper objects in the spawn context
        #       and ship them as inputs.
        
        self.spawn_list.append(SpawnListEntry(new_task_id, task_descriptor, spawned_continuation))

        # Return local reference to the interpreter.
        return ret


    def check_no_thunk_mapper(self, leaf):
        if isinstance(leaf, SWDereferenceWrapper):
            return self.eager_dereference(leaf.ref)
        else:
            return leaf
   
    def spawn_exec_func(self, executor_name, exec_args, num_outputs):
        
        new_task_id = self.create_uuid()
        inputs = {}
        
        args = map_leaf_values(self.check_no_thunk_mapper, exec_args)

        expected_output_ids = self.create_exec_output_names(executor_name, args, num_outputs)
        ret = [self.continuation.create_tasklocal_reference(SW2_FutureReference(expected_output_ids[i], SWTaskOutputProvenance(new_task_id, i))) for i in range(num_outputs)]

        def args_check_mapper(leaf):
            if isinstance(leaf, SWLocalReference):
                real_ref = self.continuation.resolve_tasklocal_reference_with_ref(leaf)
                i = len(inputs)
                inputs[i] = real_ref
                ret = SWLocalReference(i)
                return ret
            return leaf
        
        transformed_args = map_leaf_values(args_check_mapper, args)
        args_id = self.create_uuid()
        args_url, size_hint = self.block_store.store_object(transformed_args, 'pickle', args_id)
        args_ref = SW2_ConcreteReference(args_id, SWSpawnExecArgsProvenance(self.original_task_id, self.spawn_exec_counter), size_hint)
        self.spawn_exec_counter += 1
        args_ref.add_location_hint(self.block_store.netloc, ACCESS_SWBS)
        self.maybe_also_publish(args_ref)
        
        inputs['_args'] = args_ref

        task_descriptor = {'task_id': str(new_task_id),
                           'handler': executor_name, 
                           'inputs': inputs,
                           'expected_outputs': expected_output_ids}
        
        self.spawn_list.append(SpawnListEntry(new_task_id, task_descriptor))
        
        return ret
    
    def create_exec_output_names(self, executor_name, real_args, num_outputs):
        sha = hashlib.sha1()
        self.hash_update_with_structure(sha, [real_args, num_outputs])
        prefix = '%s:%s:' % (executor_name, sha.hexdigest())
        print '### [spawn_]exec output prefix:', prefix
        return ['%s%d' % (prefix, i) for i in range(num_outputs)] 
    
    def exec_func(self, executor_name, args, num_outputs):
        
        real_args = map_leaf_values(self.check_no_thunk_mapper, args)

<<<<<<< HEAD
        output_ids = [self.create_uuid() for x in range(0, num_outputs)]
=======
        output_ids = self.create_exec_output_names(executor_name, real_args, num_outputs)
>>>>>>> 8815a2f7

        self.current_executor = self.execution_features.get_executor(executor_name, real_args, self.continuation, output_ids)
        self.current_executor.execute(self.block_store)
        
        for ref in self.current_executor.output_refs:
            ref.provenance = SWExecResultProvenance(self.original_task_id, self.exec_result_counter)
            self.exec_result_counter += 1
            self.maybe_also_publish(ref)
        
        ret = map(self.continuation.create_tasklocal_reference, self.current_executor.output_refs)
        self.current_executor = None
        return ret

    def make_reference(self, urls):
        return self.continuation.create_tasklocal_reference(SWURLReference(urls))

    def lazy_dereference(self, ref):
        self.continuation.mark_as_dereferenced(ref)
        return SWDereferenceWrapper(ref)
        
    def eager_dereference(self, ref):
        real_ref = self.continuation.resolve_tasklocal_reference_with_ref(ref)
        if isinstance(real_ref, SWDataValue):
            return map_leaf_values(self.convert_real_to_tasklocal_reference, real_ref.value)
        elif isinstance(real_ref, SWURLReference):
            value = self.block_store.retrieve_object_for_ref(real_ref, 'json')
            dv_ref = SWDataValue(value)
            self.continuation.rewrite_reference(ref.index, dv_ref)
            return map_leaf_values(self.convert_real_to_tasklocal_reference, value)
        else:
            self.continuation.mark_as_dereferenced(ref)
            raise ReferenceUnavailableException(ref, self.continuation)

    def is_future(self, ref):
        real_ref = self.continuation.resolve_tasklocal_reference_with_ref(ref)
        return isinstance(real_ref, SW2_FutureReference)

    def is_error(self, ref):
        real_ref = self.continuation.resolve_tasklocal_reference_with_ref(ref)
        return isinstance(real_ref, SWErrorReference)

    def abort_production(self, ref):
        raise
        #real_ref = self.continuation.resolve_tasklocal_reference_with_ref(ref)
        #if isinstance(real_ref, SWLocalFutureReference):
        #    self.spawn_list[real_ref.spawn_list_index].ignore = True
        #elif isinstance(real_ref, SWGlobalFutureReference):
        #    self.master_proxy.abort_production_of_output(real_ref)
        #return True
    
    def get_task_details(self, ref):
        raise
        #real_ref = self.continuation.resolve_tasklocal_reference_with_ref(ref)
        #if isinstance(real_ref, SWGlobalFutureReference):
        #    return self.master_proxy.get_task_details_for_future(ref)
        #else:
        #    return {}

    def select_func(self, select_group, timeout=None):
        if self.select_result is not None:
            return self.select_result
        else:
            raise SelectException(select_group, timeout)

    def hash_update_with_structure(self, hash, value):
        """
        Recurses over a Skywriting data structure (containing lists, dicts and 
        primitive leaves) in a deterministic order, and updates the given hash with
        all values contained therein.
        """
        if isinstance(value, list):
            hash.update('[')
            for element in value:
                self.hash_update_with_structure(hash, element)
                hash.update(',')
            hash.update(']')
        elif isinstance(value, dict):
            hash.update('{')
            for (dict_key, dict_value) in sorted(value.items()):
                hash.update(dict_key)
                hash.update(':')
                self.hash_update_with_structure(hash, dict_value)
                hash.update(',')
            hash.update('}')
        elif isinstance(value, SWLocalReference):
            self.hash_update_with_structure(hash, self.convert_tasklocal_to_real_reference(value))
        elif isinstance(value, SW2_ConcreteReference) or isinstance(value, SW2_FutureReference):
            hash.update('ref')
            hash.update(value.id)
        elif isinstance(value, SWURLReference):
            hash.update('ref')
            hash.update(value.urls[0])
        elif isinstance(value, SWDataValue):
            hash.update('ref*')
            self.hash_update_with_structure(hash, value.value)
        elif isinstance(value, SWNullReference):
            hash.update('refnull')
        else:
            hash.update(str(value))

def map_leaf_values(f, value):
    """
    Recurses over a Skywriting data structure (containing lists, dicts and 
    primitive leaves), and returns a new structure with the leaves mapped as specified.
    """
    if isinstance(value, list):
        return map(lambda x: map_leaf_values(f, x), value)
    elif isinstance(value, dict):
        ret = {}
        for (dict_key, dict_value) in value.items():
            key = map_leaf_values(f, dict_key)
            value = map_leaf_values(f, dict_value)
            ret[key] = value
        return ret
    else:
        return f(value)<|MERGE_RESOLUTION|>--- conflicted
+++ resolved
@@ -677,11 +677,7 @@
         
         real_args = map_leaf_values(self.check_no_thunk_mapper, args)
 
-<<<<<<< HEAD
-        output_ids = [self.create_uuid() for x in range(0, num_outputs)]
-=======
         output_ids = self.create_exec_output_names(executor_name, real_args, num_outputs)
->>>>>>> 8815a2f7
 
         self.current_executor = self.execution_features.get_executor(executor_name, real_args, self.continuation, output_ids)
         self.current_executor.execute(self.block_store)
